--- conflicted
+++ resolved
@@ -1,1734 +1,1724 @@
-﻿using System;
-using System.Collections.Generic;
-using System.Linq;
-using Microsoft.AspNetCore.Http;
-using Microsoft.AspNetCore.Mvc;
-using Nop.Core;
-using Nop.Core.Domain.Common;
-using Nop.Core.Domain.Customers;
-using Nop.Core.Domain.Orders;
-using Nop.Core.Domain.Payments;
-using Nop.Core.Domain.Shipping;
-using Nop.Core.Http.Extensions;
-using Nop.Core.Plugins;
-using Nop.Services.Common;
-using Nop.Services.Customers;
-using Nop.Services.Directory;
-using Nop.Services.Localization;
-using Nop.Services.Logging;
-using Nop.Services.Orders;
-using Nop.Services.Payments;
-using Nop.Services.Shipping;
-using Nop.Web.Extensions;
-using Nop.Web.Factories;
-using Nop.Web.Framework.Controllers;
-using Nop.Web.Framework.Mvc.Filters;
-using Nop.Web.Framework.Security;
-using Nop.Web.Models.Checkout;
-
-namespace Nop.Web.Controllers
-{
-    [HttpsRequirement(SslRequirement.Yes)]
-    public partial class CheckoutController : BasePublicController
-    {
-        #region Fields
-
-        private readonly ICheckoutModelFactory _checkoutModelFactory;
-        private readonly IWorkContext _workContext;
-        private readonly IStoreContext _storeContext;
-        private readonly IShoppingCartService _shoppingCartService;
-        private readonly ILocalizationService _localizationService;
-        private readonly IOrderProcessingService _orderProcessingService;
-        private readonly ICustomerService _customerService;
-        private readonly IGenericAttributeService _genericAttributeService;
-        private readonly ICountryService _countryService;
-        private readonly IStateProvinceService _stateProvinceService;
-        private readonly IShippingService _shippingService;
-        private readonly IPaymentService _paymentService;
-        private readonly IPluginFinder _pluginFinder;
-        private readonly ILogger _logger;
-        private readonly IOrderService _orderService;
-        private readonly IWebHelper _webHelper;
-        private readonly IAddressAttributeParser _addressAttributeParser;
-        private readonly IAddressAttributeService _addressAttributeService;
-
-        private readonly OrderSettings _orderSettings;
-        private readonly RewardPointsSettings _rewardPointsSettings;
-        private readonly PaymentSettings _paymentSettings;
-        private readonly ShippingSettings _shippingSettings;
-        private readonly AddressSettings _addressSettings;
-        private readonly CustomerSettings _customerSettings;
-
-        #endregion
-
-		#region Ctor
-
-        public CheckoutController(ICheckoutModelFactory checkoutModelFactory,
-            IWorkContext workContext,
-            IStoreContext storeContext,
-            IShoppingCartService shoppingCartService, 
-            ILocalizationService localizationService, 
-            IOrderProcessingService orderProcessingService,
-            ICustomerService customerService, 
-            IGenericAttributeService genericAttributeService,
-            ICountryService countryService,
-            IStateProvinceService stateProvinceService,
-            IShippingService shippingService, 
-            IPaymentService paymentService,
-            IPluginFinder pluginFinder,
-            ILogger logger,
-            IOrderService orderService,
-            IWebHelper webHelper,
-            IAddressAttributeParser addressAttributeParser,
-            IAddressAttributeService addressAttributeService,
-            OrderSettings orderSettings, 
-            RewardPointsSettings rewardPointsSettings,
-            PaymentSettings paymentSettings,
-            ShippingSettings shippingSettings,
-            AddressSettings addressSettings,
-            CustomerSettings customerSettings)
-        {
-            this._checkoutModelFactory = checkoutModelFactory;
-            this._workContext = workContext;
-            this._storeContext = storeContext;
-            this._shoppingCartService = shoppingCartService;
-            this._localizationService = localizationService;
-            this._orderProcessingService = orderProcessingService;
-            this._customerService = customerService;
-            this._genericAttributeService = genericAttributeService;
-            this._countryService = countryService;
-            this._stateProvinceService = stateProvinceService;
-            this._shippingService = shippingService;
-            this._paymentService = paymentService;
-            this._pluginFinder = pluginFinder;
-            this._logger = logger;
-            this._orderService = orderService;
-            this._webHelper = webHelper;
-            this._addressAttributeParser = addressAttributeParser;
-            this._addressAttributeService = addressAttributeService;
-
-            this._orderSettings = orderSettings;
-            this._rewardPointsSettings = rewardPointsSettings;
-            this._paymentSettings = paymentSettings;
-            this._shippingSettings = shippingSettings;
-            this._addressSettings = addressSettings;
-            this._customerSettings = customerSettings;
-        }
-
-        #endregion
-
-        #region Utilities
-
-        protected virtual bool IsMinimumOrderPlacementIntervalValid(Customer customer)
-        {
-            //prevent 2 orders being placed within an X seconds time frame
-            if (_orderSettings.MinimumOrderPlacementInterval == 0)
-                return true;
-
-            var lastOrder = _orderService.SearchOrders(storeId: _storeContext.CurrentStore.Id,
-                customerId: _workContext.CurrentCustomer.Id, pageSize: 1)
-                .FirstOrDefault();
-            if (lastOrder == null)
-                return true;
-
-            var interval = DateTime.UtcNow - lastOrder.CreatedOnUtc;
-            return interval.TotalSeconds > _orderSettings.MinimumOrderPlacementInterval;
-        }
-
-        #endregion
-
-        #region Methods (common)
-
-        public virtual IActionResult Index()
-        {
-            var cart = _workContext.CurrentCustomer.ShoppingCartItems
-                .Where(sci => sci.ShoppingCartType == ShoppingCartType.ShoppingCart)
-                .LimitPerStore(_storeContext.CurrentStore.Id)
-                .ToList();
-            if (!cart.Any())
-                return RedirectToRoute("ShoppingCart");
-
-            bool downloadableProductsRequireRegistration =
-                _customerSettings.RequireRegistrationForDownloadableProducts && cart.Any(sci => sci.Product.IsDownload);
-
-            if (_workContext.CurrentCustomer.IsGuest() && (!_orderSettings.AnonymousCheckoutAllowed || downloadableProductsRequireRegistration))
-                return new UnauthorizedResult();
-
-            //if we have only "button" payment methods available (displayed onthe shopping cart page, not during checkout),
-            //then we should allow standard checkout
-            //all payment methods (do not filter by country here as it could be not specified yet)
-            var paymentMethods = _paymentService
-                .LoadActivePaymentMethods(_workContext.CurrentCustomer, _storeContext.CurrentStore.Id)
-                .Where(pm => !pm.HidePaymentMethod(cart))
-                .ToList();
-            //payment methods displayed during checkout (not with "Button" type)
-            var nonButtonPaymentMethods = paymentMethods
-                .Where(pm => pm.PaymentMethodType != PaymentMethodType.Button)
-                .ToList();
-            //"button" payment methods(*displayed on the shopping cart page)
-            var buttonPaymentMethods = paymentMethods
-                .Where(pm => pm.PaymentMethodType == PaymentMethodType.Button)
-                .ToList();
-            if (!nonButtonPaymentMethods.Any() && buttonPaymentMethods.Any())
-                return RedirectToRoute("ShoppingCart");
-
-            //reset checkout data
-            _customerService.ResetCheckoutData(_workContext.CurrentCustomer, _storeContext.CurrentStore.Id);
-
-            //validation (cart)
-            var checkoutAttributesXml = _workContext.CurrentCustomer.GetAttribute<string>(SystemCustomerAttributeNames.CheckoutAttributes, _genericAttributeService, _storeContext.CurrentStore.Id);
-            var scWarnings = _shoppingCartService.GetShoppingCartWarnings(cart, checkoutAttributesXml, true);
-            if (scWarnings.Any())
-                return RedirectToRoute("ShoppingCart");
-            //validation (each shopping cart item)
-            foreach (ShoppingCartItem sci in cart)
-            {
-                var sciWarnings = _shoppingCartService.GetShoppingCartItemWarnings(_workContext.CurrentCustomer,
-                    sci.ShoppingCartType,
-                    sci.Product,
-                    sci.StoreId,
-                    sci.AttributesXml,
-                    sci.CustomerEnteredPrice,
-                    sci.RentalStartDateUtc,
-                    sci.RentalEndDateUtc,
-                    sci.Quantity,
-                    false);
-                if (sciWarnings.Any())
-                    return RedirectToRoute("ShoppingCart");
-            }
-
-            if (_orderSettings.OnePageCheckoutEnabled)
-                return RedirectToRoute("CheckoutOnePage");
-            
-            return RedirectToRoute("CheckoutBillingAddress");
-        }
-
-        public virtual IActionResult Completed(int? orderId)
-        {
-            //validation
-            if (_workContext.CurrentCustomer.IsGuest() && !_orderSettings.AnonymousCheckoutAllowed)
-                return new UnauthorizedResult();
-
-            Order order = null;
-            if (orderId.HasValue)
-            {
-                //load order by identifier (if provided)
-                order = _orderService.GetOrderById(orderId.Value);
-            }
-            if (order == null)
-            {
-                order = _orderService.SearchOrders(storeId: _storeContext.CurrentStore.Id,
-                customerId: _workContext.CurrentCustomer.Id, pageSize: 1)
-                    .FirstOrDefault();
-            }
-            if (order == null || order.Deleted || _workContext.CurrentCustomer.Id != order.CustomerId)
-            {
-                return RedirectToRoute("HomePage");
-            }
-
-            //disable "order completed" page?
-            if (_orderSettings.DisableOrderCompletedPage)
-            {
-                return RedirectToRoute("OrderDetails", new {orderId = order.Id});
-            }
-
-            //model
-            var model = _checkoutModelFactory.PrepareCheckoutCompletedModel(order);
-            return View(model);
-        }
-
-        #endregion
-
-        #region Methods (multistep checkout)
-
-        public virtual IActionResult BillingAddress()
-        {
-            //validation
-            var cart = _workContext.CurrentCustomer.ShoppingCartItems
-                .Where(sci => sci.ShoppingCartType == ShoppingCartType.ShoppingCart)
-                .LimitPerStore(_storeContext.CurrentStore.Id)
-                .ToList();
-            if (!cart.Any())
-                return RedirectToRoute("ShoppingCart");
-
-            if (_orderSettings.OnePageCheckoutEnabled)
-                return RedirectToRoute("CheckoutOnePage");
-
-            if (_workContext.CurrentCustomer.IsGuest() && !_orderSettings.AnonymousCheckoutAllowed)
-                return new UnauthorizedResult();
-
-            //model
-            var model = _checkoutModelFactory.PrepareBillingAddressModel(cart, prePopulateNewAddressWithCustomerFields: true);
-
-            //check whether "billing address" step is enabled
-            if (_orderSettings.DisableBillingAddressCheckoutStep)
-            {
-                if (model.ExistingAddresses.Any())
-                {
-                    //choose the first one
-                    return SelectBillingAddress(model.ExistingAddresses.First().Id);
-                }
-
-                TryValidateModel(model);
-                TryValidateModel(model.BillingNewAddress);
-                return NewBillingAddress(model);
-            }
-
-            return View(model);
-        }
-
-        public virtual IActionResult SelectBillingAddress(int addressId, bool shipToSameAddress = false)
-        {
-            var address = _workContext.CurrentCustomer.Addresses.FirstOrDefault(a => a.Id == addressId);
-            if (address == null)
-                return RedirectToRoute("CheckoutBillingAddress");
-
-            _workContext.CurrentCustomer.BillingAddress = address;
-            _customerService.UpdateCustomer(_workContext.CurrentCustomer);
-
-            var cart = _workContext.CurrentCustomer.ShoppingCartItems
-                .Where(sci => sci.ShoppingCartType == ShoppingCartType.ShoppingCart)
-                .LimitPerStore(_storeContext.CurrentStore.Id)
-                .ToList();
-
-            //ship to the same address?
-            if (_shippingSettings.ShipToSameAddress && shipToSameAddress && cart.RequiresShipping())
-            {
-                _workContext.CurrentCustomer.ShippingAddress = _workContext.CurrentCustomer.BillingAddress;
-                _customerService.UpdateCustomer(_workContext.CurrentCustomer);
-                //reset selected shipping method (in case if "pick up in store" was selected)
-                _genericAttributeService.SaveAttribute<ShippingOption>(_workContext.CurrentCustomer, SystemCustomerAttributeNames.SelectedShippingOption, null, _storeContext.CurrentStore.Id);
-                _genericAttributeService.SaveAttribute<PickupPoint>(_workContext.CurrentCustomer, SystemCustomerAttributeNames.SelectedPickupPoint, null, _storeContext.CurrentStore.Id);
-                //limitation - "Ship to the same address" doesn't properly work in "pick up in store only" case (when no shipping plugins are available) 
-                return RedirectToRoute("CheckoutShippingMethod");
-            }
-
-            return RedirectToRoute("CheckoutShippingAddress");
-        }
-
-        [HttpPost, ActionName("BillingAddress")]
-        [FormValueRequired("nextstep")]
-        public virtual IActionResult NewBillingAddress(CheckoutBillingAddressModel model)
-        {
-            //validation
-            var cart = _workContext.CurrentCustomer.ShoppingCartItems
-                .Where(sci => sci.ShoppingCartType == ShoppingCartType.ShoppingCart)
-                .LimitPerStore(_storeContext.CurrentStore.Id)
-                .ToList();
-            if (!cart.Any())
-                return RedirectToRoute("ShoppingCart");
-
-            if (_orderSettings.OnePageCheckoutEnabled)
-                return RedirectToRoute("CheckoutOnePage");
-
-            if (_workContext.CurrentCustomer.IsGuest() && !_orderSettings.AnonymousCheckoutAllowed)
-                return new UnauthorizedResult();
-
-            //custom address attributes
-            var customAttributes = model.Form?.ParseCustomAddressAttributes(_addressAttributeParser, _addressAttributeService);
-            var customAttributeWarnings = _addressAttributeParser.GetAttributeWarnings(customAttributes);
-            foreach (var error in customAttributeWarnings)
-            {
-                ModelState.AddModelError("", error);
-            }
-
-            var newAddress = model.BillingNewAddress;
-
-            if (ModelState.IsValid)
-            {
-                //try to find an address with the same values (don't duplicate records)
-                var address = _workContext.CurrentCustomer.Addresses.ToList().FindAddress(
-                    newAddress.FirstName, newAddress.LastName, newAddress.PhoneNumber,
-                    newAddress.Email, newAddress.FaxNumber, newAddress.Company,
-                    newAddress.Address1, newAddress.Address2, newAddress.City,
-                    newAddress.StateProvinceId, newAddress.ZipPostalCode,
-                    newAddress.CountryId, customAttributes);
-                if (address == null)
-                {
-                    //address is not found. let's create a new one
-                    address = newAddress.ToEntity();
-                    address.CustomAttributes = customAttributes;
-                    address.CreatedOnUtc = DateTime.UtcNow;
-                    //some validation
-                    if (address.CountryId == 0)
-                        address.CountryId = null;
-                    if (address.StateProvinceId == 0)
-                        address.StateProvinceId = null;
-                    _workContext.CurrentCustomer.Addresses.Add(address);
-                }
-                _workContext.CurrentCustomer.BillingAddress = address;
-                _customerService.UpdateCustomer(_workContext.CurrentCustomer);
-
-                //ship to the same address?
-                if (_shippingSettings.ShipToSameAddress && model.ShipToSameAddress && cart.RequiresShipping())
-                {
-                    _workContext.CurrentCustomer.ShippingAddress = _workContext.CurrentCustomer.BillingAddress;
-                    _customerService.UpdateCustomer(_workContext.CurrentCustomer);
-                    //reset selected shipping method (in case if "pick up in store" was selected)
-                    _genericAttributeService.SaveAttribute<ShippingOption>(_workContext.CurrentCustomer, SystemCustomerAttributeNames.SelectedShippingOption, null, _storeContext.CurrentStore.Id);
-                    _genericAttributeService.SaveAttribute<PickupPoint>(_workContext.CurrentCustomer, SystemCustomerAttributeNames.SelectedPickupPoint, null, _storeContext.CurrentStore.Id);
-                    //limitation - "Ship to the same address" doesn't properly work in "pick up in store only" case (when no shipping plugins are available) 
-                    return RedirectToRoute("CheckoutShippingMethod");
-                }
-
-                return RedirectToRoute("CheckoutShippingAddress");
-            }
-
-
-            //If we got this far, something failed, redisplay form
-            model = _checkoutModelFactory.PrepareBillingAddressModel(cart,
-                selectedCountryId: newAddress.CountryId,
-                overrideAttributesXml: customAttributes);
-            return View(model);
-        }
-
-        public virtual IActionResult ShippingAddress()
-        {
-            //validation
-            var cart = _workContext.CurrentCustomer.ShoppingCartItems
-                .Where(sci => sci.ShoppingCartType == ShoppingCartType.ShoppingCart)
-                .LimitPerStore(_storeContext.CurrentStore.Id)
-                .ToList();
-            if (!cart.Any())
-                return RedirectToRoute("ShoppingCart");
-
-            if (_orderSettings.OnePageCheckoutEnabled)
-                return RedirectToRoute("CheckoutOnePage");
-
-            if (_workContext.CurrentCustomer.IsGuest() && !_orderSettings.AnonymousCheckoutAllowed)
-                return new UnauthorizedResult();
-
-            if (!cart.RequiresShipping())
-            {
-                _workContext.CurrentCustomer.ShippingAddress = null;
-                _customerService.UpdateCustomer(_workContext.CurrentCustomer);
-                return RedirectToRoute("CheckoutShippingMethod");
-            }
-
-            //model
-            var model = _checkoutModelFactory.PrepareShippingAddressModel(prePopulateNewAddressWithCustomerFields: true);
-            return View(model);
-        }
-
-        public virtual IActionResult SelectShippingAddress(int addressId)
-        {
-            var address = _workContext.CurrentCustomer.Addresses.FirstOrDefault(a => a.Id == addressId);
-            if (address == null)
-                return RedirectToRoute("CheckoutShippingAddress");
-
-            _workContext.CurrentCustomer.ShippingAddress = address;
-            _customerService.UpdateCustomer(_workContext.CurrentCustomer);
-
-            if (_shippingSettings.AllowPickUpInStore)
-            {
-                //set value indicating that "pick up in store" option has not been chosen
-                _genericAttributeService.SaveAttribute<PickupPoint>(_workContext.CurrentCustomer, SystemCustomerAttributeNames.SelectedPickupPoint, null, _storeContext.CurrentStore.Id);
-            }
-
-            return RedirectToRoute("CheckoutShippingMethod");
-        }
-
-        [HttpPost, ActionName("ShippingAddress")]
-        [FormValueRequired("nextstep")]
-        public virtual IActionResult NewShippingAddress(CheckoutShippingAddressModel model)
-        {
-            //validation
-            var cart = _workContext.CurrentCustomer.ShoppingCartItems
-                .Where(sci => sci.ShoppingCartType == ShoppingCartType.ShoppingCart)
-                .LimitPerStore(_storeContext.CurrentStore.Id)
-                .ToList();
-            if (!cart.Any())
-                return RedirectToRoute("ShoppingCart");
-
-            if (_orderSettings.OnePageCheckoutEnabled)
-                return RedirectToRoute("CheckoutOnePage");
-
-            if (_workContext.CurrentCustomer.IsGuest() && !_orderSettings.AnonymousCheckoutAllowed)
-                return new UnauthorizedResult();
-
-            if (!cart.RequiresShipping())
-            {
-                _workContext.CurrentCustomer.ShippingAddress = null;
-                _customerService.UpdateCustomer(_workContext.CurrentCustomer);
-                return RedirectToRoute("CheckoutShippingMethod");
-            }
-
-            //pickup point
-            if (_shippingSettings.AllowPickUpInStore)
-            {
-                if (model.PickUpInStore)
-                {
-                    //no shipping address selected
-                    _workContext.CurrentCustomer.ShippingAddress = null;
-                    _customerService.UpdateCustomer(_workContext.CurrentCustomer);
-
-                    var pickupPoint = model.Form["pickup-points-id"].ToString().Split(new[] { "___" }, StringSplitOptions.None);
-                    var pickupPoints = _shippingService.GetPickupPoints(_workContext.CurrentCustomer.BillingAddress,
-                        _workContext.CurrentCustomer, pickupPoint[1], _storeContext.CurrentStore.Id).PickupPoints.ToList();
-                    var selectedPoint = pickupPoints.FirstOrDefault(x => x.Id.Equals(pickupPoint[0]));
-                    if (selectedPoint == null)
-                        return RedirectToRoute("CheckoutShippingAddress");
-
-                    var pickUpInStoreShippingOption = new ShippingOption
-                    {
-                        Name = string.Format(_localizationService.GetResource("Checkout.PickupPoints.Name"), selectedPoint.Name),
-                        Rate = selectedPoint.PickupFee,
-                        Description = selectedPoint.Description,
-                        ShippingRateComputationMethodSystemName = selectedPoint.ProviderSystemName
-                    };
-
-                    _genericAttributeService.SaveAttribute(_workContext.CurrentCustomer, SystemCustomerAttributeNames.SelectedShippingOption, pickUpInStoreShippingOption, _storeContext.CurrentStore.Id);
-                    _genericAttributeService.SaveAttribute(_workContext.CurrentCustomer, SystemCustomerAttributeNames.SelectedPickupPoint, selectedPoint, _storeContext.CurrentStore.Id);
-
-                    return RedirectToRoute("CheckoutPaymentMethod");
-                }
-
-                //set value indicating that "pick up in store" option has not been chosen
-                _genericAttributeService.SaveAttribute<PickupPoint>(_workContext.CurrentCustomer, SystemCustomerAttributeNames.SelectedPickupPoint, null, _storeContext.CurrentStore.Id);
-            }
-
-            //custom address attributes
-            var customAttributes = model.Form.ParseCustomAddressAttributes(_addressAttributeParser, _addressAttributeService);
-            var customAttributeWarnings = _addressAttributeParser.GetAttributeWarnings(customAttributes);
-            foreach (var error in customAttributeWarnings)
-            {
-                ModelState.AddModelError("", error);
-            }
-
-            var newAddress = model.ShippingNewAddress;
-
-            if (ModelState.IsValid)
-            {
-                //try to find an address with the same values (don't duplicate records)
-                var address = _workContext.CurrentCustomer.Addresses.ToList().FindAddress(
-                    newAddress.FirstName, newAddress.LastName, newAddress.PhoneNumber,
-                    newAddress.Email, newAddress.FaxNumber, newAddress.Company,
-                    newAddress.Address1, newAddress.Address2, newAddress.City,
-                    newAddress.StateProvinceId, newAddress.ZipPostalCode,
-                    newAddress.CountryId, customAttributes);
-                if (address == null)
-                {
-                    address = newAddress.ToEntity();
-                    address.CustomAttributes = customAttributes;
-                    address.CreatedOnUtc = DateTime.UtcNow;
-                    //some validation
-                    if (address.CountryId == 0)
-                        address.CountryId = null;
-                    if (address.StateProvinceId == 0)
-                        address.StateProvinceId = null;
-                    _workContext.CurrentCustomer.Addresses.Add(address);
-                }
-                _workContext.CurrentCustomer.ShippingAddress = address;
-                _customerService.UpdateCustomer(_workContext.CurrentCustomer);
-
-                return RedirectToRoute("CheckoutShippingMethod");
-            }
-
-
-            //If we got this far, something failed, redisplay form
-            model = _checkoutModelFactory.PrepareShippingAddressModel(
-                selectedCountryId: newAddress.CountryId,
-                overrideAttributesXml: customAttributes);
-            return View(model);
-        }
-        
-        public virtual IActionResult ShippingMethod()
-        {
-            //validation
-            var cart = _workContext.CurrentCustomer.ShoppingCartItems
-                .Where(sci => sci.ShoppingCartType == ShoppingCartType.ShoppingCart)
-                .LimitPerStore(_storeContext.CurrentStore.Id)
-                .ToList();
-            if (!cart.Any())
-                return RedirectToRoute("ShoppingCart");
-
-            if (_orderSettings.OnePageCheckoutEnabled)
-                return RedirectToRoute("CheckoutOnePage");
-
-            if (_workContext.CurrentCustomer.IsGuest() && !_orderSettings.AnonymousCheckoutAllowed)
-                return new UnauthorizedResult();
-
-            if (!cart.RequiresShipping())
-            {
-                _genericAttributeService.SaveAttribute<ShippingOption>(_workContext.CurrentCustomer, SystemCustomerAttributeNames.SelectedShippingOption, null, _storeContext.CurrentStore.Id);
-                return RedirectToRoute("CheckoutPaymentMethod");
-                }
-            
-            //model
-            var model = _checkoutModelFactory.PrepareShippingMethodModel(cart, _workContext.CurrentCustomer.ShippingAddress);
-
-            if (_shippingSettings.BypassShippingMethodSelectionIfOnlyOne &&
-                model.ShippingMethods.Count == 1)
-            {
-                //if we have only one shipping method, then a customer doesn't have to choose a shipping method
-                _genericAttributeService.SaveAttribute(_workContext.CurrentCustomer, 
-                    SystemCustomerAttributeNames.SelectedShippingOption,
-                    model.ShippingMethods.First().ShippingOption,
-                    _storeContext.CurrentStore.Id);
-            
-                return RedirectToRoute("CheckoutPaymentMethod");
-            }
-
-            return View(model);
-        }
-
-        [HttpPost, ActionName("ShippingMethod")]
-        [FormValueRequired("nextstep")]
-        public virtual IActionResult SelectShippingMethod(string shippingoption)
-        {
-            //validation
-            var cart = _workContext.CurrentCustomer.ShoppingCartItems
-                .Where(sci => sci.ShoppingCartType == ShoppingCartType.ShoppingCart)
-                .LimitPerStore(_storeContext.CurrentStore.Id)
-                .ToList();
-            if (!cart.Any())
-                return RedirectToRoute("ShoppingCart");
-
-            if (_orderSettings.OnePageCheckoutEnabled)
-                return RedirectToRoute("CheckoutOnePage");
-
-            if (_workContext.CurrentCustomer.IsGuest() && !_orderSettings.AnonymousCheckoutAllowed)
-                return new UnauthorizedResult();
-
-            if (!cart.RequiresShipping())
-            {
-                _genericAttributeService.SaveAttribute<ShippingOption>(_workContext.CurrentCustomer,
-                    SystemCustomerAttributeNames.SelectedShippingOption, null, _storeContext.CurrentStore.Id);
-                return RedirectToRoute("CheckoutPaymentMethod");
-            }
-
-            //parse selected method 
-            if (String.IsNullOrEmpty(shippingoption))
-                return ShippingMethod();
-            var splittedOption = shippingoption.Split(new [] { "___" }, StringSplitOptions.RemoveEmptyEntries);
-            if (splittedOption.Length != 2)
-                return ShippingMethod();
-            string selectedName = splittedOption[0];
-            string shippingRateComputationMethodSystemName = splittedOption[1];
-            
-            //find it
-            //performance optimization. try cache first
-            var shippingOptions = _workContext.CurrentCustomer.GetAttribute<List<ShippingOption>>(SystemCustomerAttributeNames.OfferedShippingOptions, _storeContext.CurrentStore.Id);
-            if (shippingOptions == null || !shippingOptions.Any())
-            {
-                //not found? let's load them using shipping service
-                shippingOptions = _shippingService.GetShippingOptions(cart, _workContext.CurrentCustomer.ShippingAddress,
-                    _workContext.CurrentCustomer, shippingRateComputationMethodSystemName, _storeContext.CurrentStore.Id).ShippingOptions.ToList();
-            }
-            else
-            {
-                //loaded cached results. let's filter result by a chosen shipping rate computation method
-                shippingOptions = shippingOptions.Where(so => so.ShippingRateComputationMethodSystemName.Equals(shippingRateComputationMethodSystemName, StringComparison.InvariantCultureIgnoreCase))
-                    .ToList();
-            }
-
-            var shippingOption = shippingOptions
-                .Find(so => !String.IsNullOrEmpty(so.Name) && so.Name.Equals(selectedName, StringComparison.InvariantCultureIgnoreCase));
-            if (shippingOption == null)
-                return ShippingMethod();
-
-            //save
-            _genericAttributeService.SaveAttribute(_workContext.CurrentCustomer, SystemCustomerAttributeNames.SelectedShippingOption, shippingOption, _storeContext.CurrentStore.Id);
-            
-            return RedirectToRoute("CheckoutPaymentMethod");
-        }
-        
-        public virtual IActionResult PaymentMethod()
-        {
-            //validation
-            var cart = _workContext.CurrentCustomer.ShoppingCartItems
-                .Where(sci => sci.ShoppingCartType == ShoppingCartType.ShoppingCart)
-                .LimitPerStore(_storeContext.CurrentStore.Id)
-                .ToList();
-            if (!cart.Any())
-                return RedirectToRoute("ShoppingCart");
-
-            if (_orderSettings.OnePageCheckoutEnabled)
-                return RedirectToRoute("CheckoutOnePage");
-
-            if (_workContext.CurrentCustomer.IsGuest() && !_orderSettings.AnonymousCheckoutAllowed)
-                return new UnauthorizedResult();
-
-            //Check whether payment workflow is required
-            //we ignore reward points during cart total calculation
-            bool isPaymentWorkflowRequired = _orderProcessingService.IsPaymentWorkflowRequired(cart, false);
-            if (!isPaymentWorkflowRequired)
-            {
-                _genericAttributeService.SaveAttribute<string>(_workContext.CurrentCustomer,
-                    SystemCustomerAttributeNames.SelectedPaymentMethod, null, _storeContext.CurrentStore.Id);
-                return RedirectToRoute("CheckoutPaymentInfo");
-            }
-
-            //filter by country
-            int filterByCountryId = 0;
-            if (_addressSettings.CountryEnabled &&
-                _workContext.CurrentCustomer.BillingAddress != null &&
-                _workContext.CurrentCustomer.BillingAddress.Country != null)
-            {
-                filterByCountryId = _workContext.CurrentCustomer.BillingAddress.Country.Id;
-            }
-
-            //model
-            var paymentMethodModel = _checkoutModelFactory.PreparePaymentMethodModel(cart, filterByCountryId);
-
-            if (_paymentSettings.BypassPaymentMethodSelectionIfOnlyOne &&
-                paymentMethodModel.PaymentMethods.Count == 1 && !paymentMethodModel.DisplayRewardPoints)
-            {
-                //if we have only one payment method and reward points are disabled or the current customer doesn't have any reward points
-                //so customer doesn't have to choose a payment method
-
-                _genericAttributeService.SaveAttribute(_workContext.CurrentCustomer,
-                    SystemCustomerAttributeNames.SelectedPaymentMethod, 
-                    paymentMethodModel.PaymentMethods[0].PaymentMethodSystemName,
-                    _storeContext.CurrentStore.Id);
-                return RedirectToRoute("CheckoutPaymentInfo");
-            }
-
-            return View(paymentMethodModel);
-        }
-
-        [HttpPost, ActionName("PaymentMethod")]
-        [FormValueRequired("nextstep")]
-        public virtual IActionResult SelectPaymentMethod(string paymentmethod, CheckoutPaymentMethodModel model)
-        {
-            //validation
-            var cart = _workContext.CurrentCustomer.ShoppingCartItems
-                .Where(sci => sci.ShoppingCartType == ShoppingCartType.ShoppingCart)
-                .LimitPerStore(_storeContext.CurrentStore.Id)
-                .ToList();
-            if (!cart.Any())
-                return RedirectToRoute("ShoppingCart");
-
-            if (_orderSettings.OnePageCheckoutEnabled)
-                return RedirectToRoute("CheckoutOnePage");
-
-            if (_workContext.CurrentCustomer.IsGuest() && !_orderSettings.AnonymousCheckoutAllowed)
-                return new UnauthorizedResult();
-
-            //reward points
-            if (_rewardPointsSettings.Enabled)
-            {
-                _genericAttributeService.SaveAttribute(_workContext.CurrentCustomer,
-                    SystemCustomerAttributeNames.UseRewardPointsDuringCheckout, model.UseRewardPoints,
-                    _storeContext.CurrentStore.Id);
-            }
-
-            //Check whether payment workflow is required
-            bool isPaymentWorkflowRequired = _orderProcessingService.IsPaymentWorkflowRequired(cart);
-            if (!isPaymentWorkflowRequired)
-            {
-                _genericAttributeService.SaveAttribute<string>(_workContext.CurrentCustomer,
-                    SystemCustomerAttributeNames.SelectedPaymentMethod, null, _storeContext.CurrentStore.Id);
-                return RedirectToRoute("CheckoutPaymentInfo");
-            }
-            //payment method 
-            if (String.IsNullOrEmpty(paymentmethod))
-                return PaymentMethod();
-
-            var paymentMethodInst = _paymentService.LoadPaymentMethodBySystemName(paymentmethod);
-            if (paymentMethodInst == null || 
-                !paymentMethodInst.IsPaymentMethodActive(_paymentSettings) ||
-                !_pluginFinder.AuthenticateStore(paymentMethodInst.PluginDescriptor, _storeContext.CurrentStore.Id) ||
-                !_pluginFinder.AuthorizedForUser(paymentMethodInst.PluginDescriptor, _workContext.CurrentCustomer))
-                return PaymentMethod();
-
-            //save
-            _genericAttributeService.SaveAttribute(_workContext.CurrentCustomer,
-                SystemCustomerAttributeNames.SelectedPaymentMethod, paymentmethod, _storeContext.CurrentStore.Id);
-            
-            return RedirectToRoute("CheckoutPaymentInfo");
-        }
-
-        public virtual IActionResult PaymentInfo()
-        {
-            //validation
-            var cart = _workContext.CurrentCustomer.ShoppingCartItems
-                .Where(sci => sci.ShoppingCartType == ShoppingCartType.ShoppingCart)
-                .LimitPerStore(_storeContext.CurrentStore.Id)
-                .ToList();
-            if (!cart.Any())
-                return RedirectToRoute("ShoppingCart");
-
-            if (_orderSettings.OnePageCheckoutEnabled)
-                return RedirectToRoute("CheckoutOnePage");
-
-            if (_workContext.CurrentCustomer.IsGuest() && !_orderSettings.AnonymousCheckoutAllowed)
-                return new UnauthorizedResult();
-
-            //Check whether payment workflow is required
-            bool isPaymentWorkflowRequired = _orderProcessingService.IsPaymentWorkflowRequired(cart);
-            if (!isPaymentWorkflowRequired)
-            {
-                return RedirectToRoute("CheckoutConfirm");
-            }
-
-            //load payment method
-            var paymentMethodSystemName = _workContext.CurrentCustomer.GetAttribute<string>(
-                SystemCustomerAttributeNames.SelectedPaymentMethod,
-                _genericAttributeService, _storeContext.CurrentStore.Id);
-            var paymentMethod = _paymentService.LoadPaymentMethodBySystemName(paymentMethodSystemName);
-            if (paymentMethod == null)
-                return RedirectToRoute("CheckoutPaymentMethod");
-
-            //Check whether payment info should be skipped
-            if (paymentMethod.SkipPaymentInfo || 
-                (paymentMethod.PaymentMethodType == PaymentMethodType.Redirection && _paymentSettings.SkipPaymentInfoStepForRedirectionPaymentMethods))
-            {
-                //skip payment info page
-                var paymentInfo = new ProcessPaymentRequest();
-
-                //session save
-                this.HttpContext.Session.Set("OrderPaymentInfo", paymentInfo);
-
-                return RedirectToRoute("CheckoutConfirm");
-            }
-
-            //model
-            var model = _checkoutModelFactory.PreparePaymentInfoModel(paymentMethod);
-            return View(model);
-        }
-
-        [HttpPost, ActionName("PaymentInfo")]
-        [FormValueRequired("nextstep")]
-        public virtual IActionResult EnterPaymentInfo(IFormCollection form)
-        {
-            //validation
-            var cart = _workContext.CurrentCustomer.ShoppingCartItems
-                .Where(sci => sci.ShoppingCartType == ShoppingCartType.ShoppingCart)
-                .LimitPerStore(_storeContext.CurrentStore.Id)
-                .ToList();
-            if (!cart.Any())
-                return RedirectToRoute("ShoppingCart");
-
-            if (_orderSettings.OnePageCheckoutEnabled)
-                return RedirectToRoute("CheckoutOnePage");
-
-            if (_workContext.CurrentCustomer.IsGuest() && !_orderSettings.AnonymousCheckoutAllowed)
-                return new UnauthorizedResult();
-
-            //Check whether payment workflow is required
-            bool isPaymentWorkflowRequired = _orderProcessingService.IsPaymentWorkflowRequired(cart);
-            if (!isPaymentWorkflowRequired)
-            {
-                return RedirectToRoute("CheckoutConfirm");
-            }
-
-            //load payment method
-            var paymentMethodSystemName = _workContext.CurrentCustomer
-                .GetAttribute<string>(SystemCustomerAttributeNames.SelectedPaymentMethod, _genericAttributeService, _storeContext.CurrentStore.Id);
-            var paymentMethod = _paymentService.LoadPaymentMethodBySystemName(paymentMethodSystemName);
-            if (paymentMethod == null)
-                return RedirectToRoute("CheckoutPaymentMethod");
-
-            var warnings = paymentMethod.ValidatePaymentForm(form);
-            foreach (var warning in warnings)
-                ModelState.AddModelError("", warning);
-            if (ModelState.IsValid)
-            {
-                //get payment info
-                var paymentInfo = paymentMethod.GetPaymentInfo(form);
-
-                //session save
-                this.HttpContext.Session.Set("OrderPaymentInfo", paymentInfo);
-                return RedirectToRoute("CheckoutConfirm");
-            }
-
-            //If we got this far, something failed, redisplay form
-            //model
-            var model = _checkoutModelFactory.PreparePaymentInfoModel(paymentMethod);
-            return View(model);
-        }
-        
-        public virtual IActionResult Confirm()
-        {
-            //validation
-            var cart = _workContext.CurrentCustomer.ShoppingCartItems
-                .Where(sci => sci.ShoppingCartType == ShoppingCartType.ShoppingCart)
-                .LimitPerStore(_storeContext.CurrentStore.Id)
-                .ToList();
-            if (!cart.Any())
-                return RedirectToRoute("ShoppingCart");
-
-            if (_orderSettings.OnePageCheckoutEnabled)
-                return RedirectToRoute("CheckoutOnePage");
-
-            if (_workContext.CurrentCustomer.IsGuest() && !_orderSettings.AnonymousCheckoutAllowed)
-                return new UnauthorizedResult();
-
-            //model
-            var model = _checkoutModelFactory.PrepareConfirmOrderModel(cart);
-            return View(model);
-        }
-
-        [HttpPost, ActionName("Confirm")]
-        public virtual IActionResult ConfirmOrder()
-        {
-            //validation
-            var cart = _workContext.CurrentCustomer.ShoppingCartItems
-                .Where(sci => sci.ShoppingCartType == ShoppingCartType.ShoppingCart)
-                .LimitPerStore(_storeContext.CurrentStore.Id)
-                .ToList();
-            if (!cart.Any())
-                return RedirectToRoute("ShoppingCart");
-
-            if (_orderSettings.OnePageCheckoutEnabled)
-                return RedirectToRoute("CheckoutOnePage");
-
-            if (_workContext.CurrentCustomer.IsGuest() && !_orderSettings.AnonymousCheckoutAllowed)
-                return new UnauthorizedResult();
-
-
-            //model
-            var model = _checkoutModelFactory.PrepareConfirmOrderModel(cart);
-            try
-            {
-                var processPaymentRequest = this.HttpContext.Session.Get<ProcessPaymentRequest>("OrderPaymentInfo");
-                if (processPaymentRequest == null)
-                {
-                    //Check whether payment workflow is required
-                    if (_orderProcessingService.IsPaymentWorkflowRequired(cart))
-                        return RedirectToRoute("CheckoutPaymentInfo");
-                    
-                    processPaymentRequest = new ProcessPaymentRequest();
-                }
-                
-                //prevent 2 orders being placed within an X seconds time frame
-                if (!IsMinimumOrderPlacementIntervalValid(_workContext.CurrentCustomer))
-                    throw new Exception(_localizationService.GetResource("Checkout.MinOrderPlacementInterval"));
-
-                //place order
-                processPaymentRequest.StoreId = _storeContext.CurrentStore.Id;
-                processPaymentRequest.CustomerId = _workContext.CurrentCustomer.Id;
-                processPaymentRequest.PaymentMethodSystemName = _workContext.CurrentCustomer.GetAttribute<string>(
-                    SystemCustomerAttributeNames.SelectedPaymentMethod,
-                    _genericAttributeService, _storeContext.CurrentStore.Id);
-                var placeOrderResult = _orderProcessingService.PlaceOrder(processPaymentRequest);
-                if (placeOrderResult.Success)
-                {
-                    this.HttpContext.Session.Set<ProcessPaymentRequest>("OrderPaymentInfo", null);
-                    var postProcessPaymentRequest = new PostProcessPaymentRequest
-                    {
-                        Order = placeOrderResult.PlacedOrder
-                    };
-                    _paymentService.PostProcessPayment(postProcessPaymentRequest);
-
-                    if (_webHelper.IsRequestBeingRedirected || _webHelper.IsPostBeingDone)
-                    {
-                        //redirection or POST has been done in PostProcessPayment
-                        return Content("Redirected");
-                    }
-                    
-                    return RedirectToRoute("CheckoutCompleted", new { orderId = placeOrderResult.PlacedOrder.Id });
-                }
-                
-                foreach (var error in placeOrderResult.Errors)
-                    model.Warnings.Add(error);
-            }
-            catch (Exception exc)
-            {
-                _logger.Warning(exc.Message, exc);
-                model.Warnings.Add(exc.Message);
-            }
-
-            //If we got this far, something failed, redisplay form
-            return View(model);
-        }
-
-        #endregion
-
-        #region Methods (one page checkout)
-        
-        protected virtual JsonResult OpcLoadStepAfterShippingAddress(List<ShoppingCartItem> cart)
-        {
-            var shippingMethodModel = _checkoutModelFactory.PrepareShippingMethodModel(cart, _workContext.CurrentCustomer.ShippingAddress);
-            if (_shippingSettings.BypassShippingMethodSelectionIfOnlyOne &&
-                shippingMethodModel.ShippingMethods.Count == 1)
-            {
-                //if we have only one shipping method, then a customer doesn't have to choose a shipping method
-                _genericAttributeService.SaveAttribute(_workContext.CurrentCustomer,
-                    SystemCustomerAttributeNames.SelectedShippingOption,
-                    shippingMethodModel.ShippingMethods.First().ShippingOption,
-                    _storeContext.CurrentStore.Id);
-
-                //load next step
-                return OpcLoadStepAfterShippingMethod(cart);
-            }
-
-
-            return Json(new
-            {
-                update_section = new UpdateSectionJsonModel
-                {
-                    name = "shipping-method",
-                    html = this.RenderPartialViewToString("OpcShippingMethods", shippingMethodModel)
-                },
-                goto_section = "shipping_method"
-            });
-        }
-
-        protected virtual JsonResult OpcLoadStepAfterShippingMethod(List<ShoppingCartItem> cart)
-        {
-            //Check whether payment workflow is required
-            //we ignore reward points during cart total calculation
-            bool isPaymentWorkflowRequired = _orderProcessingService.IsPaymentWorkflowRequired(cart, false);
-            if (isPaymentWorkflowRequired)
-            {
-                //filter by country
-                int filterByCountryId = 0;
-                if (_addressSettings.CountryEnabled &&
-                    _workContext.CurrentCustomer.BillingAddress != null &&
-                    _workContext.CurrentCustomer.BillingAddress.Country != null)
-                {
-                    filterByCountryId = _workContext.CurrentCustomer.BillingAddress.Country.Id;
-                }
-
-                //payment is required
-                var paymentMethodModel = _checkoutModelFactory.PreparePaymentMethodModel(cart, filterByCountryId);
-
-                if (_paymentSettings.BypassPaymentMethodSelectionIfOnlyOne &&
-                    paymentMethodModel.PaymentMethods.Count == 1 && !paymentMethodModel.DisplayRewardPoints)
-                {
-                    //if we have only one payment method and reward points are disabled or the current customer doesn't have any reward points
-                    //so customer doesn't have to choose a payment method
-
-                    var selectedPaymentMethodSystemName = paymentMethodModel.PaymentMethods[0].PaymentMethodSystemName;
-                    _genericAttributeService.SaveAttribute(_workContext.CurrentCustomer,
-                        SystemCustomerAttributeNames.SelectedPaymentMethod,
-                        selectedPaymentMethodSystemName, _storeContext.CurrentStore.Id);
-
-                    var paymentMethodInst = _paymentService.LoadPaymentMethodBySystemName(selectedPaymentMethodSystemName);
-                    if (paymentMethodInst == null ||
-                        !paymentMethodInst.IsPaymentMethodActive(_paymentSettings) ||
-                        !_pluginFinder.AuthenticateStore(paymentMethodInst.PluginDescriptor, _storeContext.CurrentStore.Id) ||
-                        !_pluginFinder.AuthorizedForUser(paymentMethodInst.PluginDescriptor, _workContext.CurrentCustomer))
-                        throw new Exception("Selected payment method can't be parsed");
-
-                    return OpcLoadStepAfterPaymentMethod(paymentMethodInst, cart);
-                }
-                
-                //customer have to choose a payment method
-                return Json(new
-                {
-                    update_section = new UpdateSectionJsonModel
-                    {
-                        name = "payment-method",
-                        html = this.RenderPartialViewToString("OpcPaymentMethods", paymentMethodModel)
-                    },
-                    goto_section = "payment_method"
-                });
-            }
-
-            //payment is not required
-            _genericAttributeService.SaveAttribute<string>(_workContext.CurrentCustomer,
-                SystemCustomerAttributeNames.SelectedPaymentMethod, null, _storeContext.CurrentStore.Id);
-
-            var confirmOrderModel = _checkoutModelFactory.PrepareConfirmOrderModel(cart);
-            return Json(new
-            {
-                update_section = new UpdateSectionJsonModel
-                {
-                    name = "confirm-order",
-                    html = this.RenderPartialViewToString("OpcConfirmOrder", confirmOrderModel)
-                },
-                goto_section = "confirm_order"
-            });
-        }
-
-        protected virtual JsonResult OpcLoadStepAfterPaymentMethod(IPaymentMethod paymentMethod, List<ShoppingCartItem> cart)
-        {
-            if (paymentMethod.SkipPaymentInfo ||
-                (paymentMethod.PaymentMethodType == PaymentMethodType.Redirection && _paymentSettings.SkipPaymentInfoStepForRedirectionPaymentMethods))
-            {
-                //skip payment info page
-                var paymentInfo = new ProcessPaymentRequest();
-
-                //session save
-                this.HttpContext.Session.Set("OrderPaymentInfo", paymentInfo);
-
-                var confirmOrderModel = _checkoutModelFactory.PrepareConfirmOrderModel(cart);
-                return Json(new
-                {
-                    update_section = new UpdateSectionJsonModel
-                    {
-                        name = "confirm-order",
-                        html = this.RenderPartialViewToString("OpcConfirmOrder", confirmOrderModel)
-                    },
-                    goto_section = "confirm_order"
-                });
-            }
-
-
-            //return payment info page
-            var paymenInfoModel = _checkoutModelFactory.PreparePaymentInfoModel(paymentMethod);
-            return Json(new
-            {
-                update_section = new UpdateSectionJsonModel
-                {
-                    name = "payment-info",
-                    html = this.RenderPartialViewToString("OpcPaymentInfo", paymenInfoModel)
-                },
-                goto_section = "payment_info"
-            });
-        }
-
-        public virtual IActionResult OnePageCheckout()
-        {
-            //validation
-            var cart = _workContext.CurrentCustomer.ShoppingCartItems
-                .Where(sci => sci.ShoppingCartType == ShoppingCartType.ShoppingCart)
-                .LimitPerStore(_storeContext.CurrentStore.Id)
-                .ToList();
-
-            if (!cart.Any())
-                return RedirectToRoute("ShoppingCart");
-
-            if (!_orderSettings.OnePageCheckoutEnabled)
-                return RedirectToRoute("Checkout");
-
-            if (_workContext.CurrentCustomer.IsGuest() && !_orderSettings.AnonymousCheckoutAllowed)
-                return new UnauthorizedResult();
-
-            var model = _checkoutModelFactory.PrepareOnePageCheckoutModel(cart);
-            return View(model);
-        }
-        
-        public virtual IActionResult OpcSaveBilling(CheckoutBillingAddressModel model)
-        {
-            try
-            {
-                //validation
-                var cart = _workContext.CurrentCustomer.ShoppingCartItems
-                    .Where(sci => sci.ShoppingCartType == ShoppingCartType.ShoppingCart)
-                    .LimitPerStore(_storeContext.CurrentStore.Id)
-                    .ToList();
-                if (!cart.Any())
-                    throw new Exception("Your cart is empty");
-
-                if (!_orderSettings.OnePageCheckoutEnabled)
-                    throw new Exception("One page checkout is disabled");
-
-                if (_workContext.CurrentCustomer.IsGuest() && !_orderSettings.AnonymousCheckoutAllowed)
-                    throw new Exception("Anonymous checkout is not allowed");
-
-<<<<<<< HEAD
-                int billingAddressId;
-                int.TryParse(model.Form["billing_address_id"], out billingAddressId);
-=======
-                int.TryParse(form["billing_address_id"], out int billingAddressId);
->>>>>>> 9a1b8b36
-
-                if (billingAddressId > 0)
-                {
-                    //existing address
-                    var address = _workContext.CurrentCustomer.Addresses.FirstOrDefault(a => a.Id == billingAddressId);
-                    if (address == null)
-                        throw new Exception("Address can't be loaded");
-
-                    _workContext.CurrentCustomer.BillingAddress = address;
-                    _customerService.UpdateCustomer(_workContext.CurrentCustomer);
-                }
-                else
-                {
-                    //new address
-                    var newAddress = model.BillingNewAddress;
-
-                    //custom address attributes
-                    var customAttributes = model.Form.ParseCustomAddressAttributes(_addressAttributeParser, _addressAttributeService);
-                    var customAttributeWarnings = _addressAttributeParser.GetAttributeWarnings(customAttributes);
-                    foreach (var error in customAttributeWarnings)
-                    {
-                        ModelState.AddModelError("", error);
-                    }
-
-                    //validate model
-                    if (!ModelState.IsValid)
-                    {
-                        //model is not valid. redisplay the form with errors
-                        var billingAddressModel = _checkoutModelFactory.PrepareBillingAddressModel(cart,
-                            selectedCountryId: newAddress.CountryId,
-                            overrideAttributesXml: customAttributes);
-                        billingAddressModel.NewAddressPreselected = true;
-                        return Json(new
-                        {
-                            update_section = new UpdateSectionJsonModel
-                            {
-                                name = "billing",
-                                html = this.RenderPartialViewToString("OpcBillingAddress", billingAddressModel)
-                            },
-                            wrong_billing_address = true,
-                        });
-                    }
-
-                    //try to find an address with the same values (don't duplicate records)
-                    var address = _workContext.CurrentCustomer.Addresses.ToList().FindAddress(
-                        newAddress.FirstName, newAddress.LastName, newAddress.PhoneNumber,
-                        newAddress.Email, newAddress.FaxNumber, newAddress.Company,
-                        newAddress.Address1, newAddress.Address2, newAddress.City,
-                        newAddress.StateProvinceId, newAddress.ZipPostalCode,
-                        newAddress.CountryId, customAttributes);
-                    if (address == null)
-                    {
-                        //address is not found. let's create a new one
-                        address = newAddress.ToEntity();
-                        address.CustomAttributes = customAttributes;
-                        address.CreatedOnUtc = DateTime.UtcNow;
-                        //some validation
-                        if (address.CountryId == 0)
-                            address.CountryId = null;
-                        if (address.StateProvinceId == 0)
-                            address.StateProvinceId = null;
-                        if (address.CountryId.HasValue && address.CountryId.Value > 0)
-                        {
-                            address.Country = _countryService.GetCountryById(address.CountryId.Value);
-                        }
-                        _workContext.CurrentCustomer.Addresses.Add(address);
-                    }
-                    _workContext.CurrentCustomer.BillingAddress = address;
-                    _customerService.UpdateCustomer(_workContext.CurrentCustomer);
-                }
-
-                if (cart.RequiresShipping())
-                {
-                    //shipping is required
-                    if (_shippingSettings.ShipToSameAddress && model.ShipToSameAddress)
-                    {
-                        //ship to the same address
-                        _workContext.CurrentCustomer.ShippingAddress = _workContext.CurrentCustomer.BillingAddress;
-                        _customerService.UpdateCustomer(_workContext.CurrentCustomer);
-                        //reset selected shipping method (in case if "pick up in store" was selected)
-                        _genericAttributeService.SaveAttribute<ShippingOption>(_workContext.CurrentCustomer, SystemCustomerAttributeNames.SelectedShippingOption, null, _storeContext.CurrentStore.Id);
-                        _genericAttributeService.SaveAttribute<PickupPoint>(_workContext.CurrentCustomer, SystemCustomerAttributeNames.SelectedPickupPoint, null, _storeContext.CurrentStore.Id);
-                        //limitation - "Ship to the same address" doesn't properly work in "pick up in store only" case (when no shipping plugins are available) 
-                        return OpcLoadStepAfterShippingAddress(cart);
-                    }
-                    else
-                    {
-                        //do not ship to the same address
-                        var shippingAddressModel = _checkoutModelFactory.PrepareShippingAddressModel(prePopulateNewAddressWithCustomerFields: true);
-
-                        return Json(new
-                        {
-                            update_section = new UpdateSectionJsonModel
-                            {
-                                name = "shipping",
-                                html = this.RenderPartialViewToString("OpcShippingAddress", shippingAddressModel)
-                            },
-                            goto_section = "shipping"
-                        });
-                    }
-                }
-
-                //shipping is not required
-                _workContext.CurrentCustomer.ShippingAddress = null;
-                _customerService.UpdateCustomer(_workContext.CurrentCustomer);
-
-                _genericAttributeService.SaveAttribute<ShippingOption>(_workContext.CurrentCustomer, SystemCustomerAttributeNames.SelectedShippingOption, null, _storeContext.CurrentStore.Id);
-
-                //load next step
-                return OpcLoadStepAfterShippingMethod(cart);
-            }
-            catch (Exception exc)
-            {
-                _logger.Warning(exc.Message, exc, _workContext.CurrentCustomer);
-                return Json(new { error = 1, message = exc.Message });
-            }
-        }
-
-        public virtual IActionResult OpcSaveShipping(CheckoutShippingAddressModel model)
-        {
-            try
-            {
-                //validation
-                var cart = _workContext.CurrentCustomer.ShoppingCartItems
-                    .Where(sci => sci.ShoppingCartType == ShoppingCartType.ShoppingCart)
-                    .LimitPerStore(_storeContext.CurrentStore.Id)
-                    .ToList();
-                if (!cart.Any())
-                    throw new Exception("Your cart is empty");
-
-                if (!_orderSettings.OnePageCheckoutEnabled)
-                    throw new Exception("One page checkout is disabled");
-
-                if (_workContext.CurrentCustomer.IsGuest() && !_orderSettings.AnonymousCheckoutAllowed)
-                    throw new Exception("Anonymous checkout is not allowed");
-
-                if (!cart.RequiresShipping())
-                    throw new Exception("Shipping is not required");
-
-                //pickup point
-                if (_shippingSettings.AllowPickUpInStore)
-                {
-                    if (model.PickUpInStore)
-                    {
-                        //no shipping address selected
-                        _workContext.CurrentCustomer.ShippingAddress = null;
-                        _customerService.UpdateCustomer(_workContext.CurrentCustomer);
-
-                        var pickupPoint = model.Form["pickup-points-id"].ToString().Split(new[] { "___" }, StringSplitOptions.None);
-                        var pickupPoints = _shippingService.GetPickupPoints(_workContext.CurrentCustomer.BillingAddress,
-                            _workContext.CurrentCustomer, pickupPoint[1], _storeContext.CurrentStore.Id).PickupPoints.ToList();
-                        var selectedPoint = pickupPoints.FirstOrDefault(x => x.Id.Equals(pickupPoint[0]));
-                        if (selectedPoint == null)
-                            throw new Exception("Pickup point is not allowed");
-
-                        var pickUpInStoreShippingOption = new ShippingOption
-                        {
-                            Name = string.Format(_localizationService.GetResource("Checkout.PickupPoints.Name"), selectedPoint.Name),
-                            Rate = selectedPoint.PickupFee,
-                            Description = selectedPoint.Description,
-                            ShippingRateComputationMethodSystemName = selectedPoint.ProviderSystemName
-                        };
-                        _genericAttributeService.SaveAttribute(_workContext.CurrentCustomer, SystemCustomerAttributeNames.SelectedShippingOption, pickUpInStoreShippingOption, _storeContext.CurrentStore.Id);
-                        _genericAttributeService.SaveAttribute(_workContext.CurrentCustomer, SystemCustomerAttributeNames.SelectedPickupPoint, selectedPoint, _storeContext.CurrentStore.Id);
-
-                        //load next step
-                        return OpcLoadStepAfterShippingMethod(cart);
-                    }
-
-                    //set value indicating that "pick up in store" option has not been chosen
-                    _genericAttributeService.SaveAttribute<PickupPoint>(_workContext.CurrentCustomer, SystemCustomerAttributeNames.SelectedPickupPoint, null, _storeContext.CurrentStore.Id);
-                }
-
-<<<<<<< HEAD
-                int shippingAddressId;
-                int.TryParse(model.Form["shipping_address_id"], out shippingAddressId);
-=======
-                int.TryParse(form["shipping_address_id"], out int shippingAddressId);
->>>>>>> 9a1b8b36
-
-                if (shippingAddressId > 0)
-                {
-                    //existing address
-                    var address = _workContext.CurrentCustomer.Addresses.FirstOrDefault(a => a.Id == shippingAddressId);
-                    if (address == null)
-                        throw new Exception("Address can't be loaded");
-
-                    _workContext.CurrentCustomer.ShippingAddress = address;
-                    _customerService.UpdateCustomer(_workContext.CurrentCustomer);
-                }
-                else
-                {
-                    //new address
-                    var newAddress = model.ShippingNewAddress;
-
-                    //custom address attributes
-                    var customAttributes = model.Form.ParseCustomAddressAttributes(_addressAttributeParser, _addressAttributeService);
-                    var customAttributeWarnings = _addressAttributeParser.GetAttributeWarnings(customAttributes);
-                    foreach (var error in customAttributeWarnings)
-                    {
-                        ModelState.AddModelError("", error);
-                    }
-
-                    //validate model
-                    if (!ModelState.IsValid)
-                    {
-                        //model is not valid. redisplay the form with errors
-                        var shippingAddressModel = _checkoutModelFactory.PrepareShippingAddressModel(
-                            selectedCountryId: newAddress.CountryId,
-                            overrideAttributesXml: customAttributes);
-                        shippingAddressModel.NewAddressPreselected = true;
-                        return Json(new
-                        {
-                            update_section = new UpdateSectionJsonModel
-                            {
-                                name = "shipping",
-                                html = this.RenderPartialViewToString("OpcShippingAddress", shippingAddressModel)
-                            }
-                        });
-                    }
-
-                    //try to find an address with the same values (don't duplicate records)
-                    var address = _workContext.CurrentCustomer.Addresses.ToList().FindAddress(
-                        newAddress.FirstName, newAddress.LastName, newAddress.PhoneNumber,
-                        newAddress.Email, newAddress.FaxNumber, newAddress.Company,
-                        newAddress.Address1, newAddress.Address2, newAddress.City,
-                        newAddress.StateProvinceId, newAddress.ZipPostalCode,
-                        newAddress.CountryId, customAttributes);
-                    if (address == null)
-                    {
-                        address = newAddress.ToEntity();
-                        address.CustomAttributes = customAttributes;
-                        address.CreatedOnUtc = DateTime.UtcNow;
-                        //little hack here (TODO: find a better solution)
-                        //EF does not load navigation properties for newly created entities (such as this "Address").
-                        //we have to load them manually 
-                        //otherwise, "Country" property of "Address" entity will be null in shipping rate computation methods
-                        if (address.CountryId.HasValue)
-                            address.Country = _countryService.GetCountryById(address.CountryId.Value);
-                        if (address.StateProvinceId.HasValue)
-                            address.StateProvince = _stateProvinceService.GetStateProvinceById(address.StateProvinceId.Value);
-
-                        //other null validations
-                        if (address.CountryId == 0)
-                            address.CountryId = null;
-                        if (address.StateProvinceId == 0)
-                            address.StateProvinceId = null;
-                        _workContext.CurrentCustomer.Addresses.Add(address);
-                    }
-                    _workContext.CurrentCustomer.ShippingAddress = address;
-                    _customerService.UpdateCustomer(_workContext.CurrentCustomer);
-                }
-
-                return OpcLoadStepAfterShippingAddress(cart);
-            }
-            catch (Exception exc)
-            {
-                _logger.Warning(exc.Message, exc, _workContext.CurrentCustomer);
-                return Json(new { error = 1, message = exc.Message });
-            }
-        }
-
-        public virtual IActionResult OpcSaveShippingMethod(string shippingoption)
-        {
-            try
-            {
-                //validation
-                var cart = _workContext.CurrentCustomer.ShoppingCartItems
-                    .Where(sci => sci.ShoppingCartType == ShoppingCartType.ShoppingCart)
-                    .LimitPerStore(_storeContext.CurrentStore.Id)
-                    .ToList();
-                if (!cart.Any())
-                    throw new Exception("Your cart is empty");
-
-                if (!_orderSettings.OnePageCheckoutEnabled)
-                    throw new Exception("One page checkout is disabled");
-
-                if (_workContext.CurrentCustomer.IsGuest() && !_orderSettings.AnonymousCheckoutAllowed)
-                    throw new Exception("Anonymous checkout is not allowed");
-                
-                if (!cart.RequiresShipping())
-                    throw new Exception("Shipping is not required");
-
-                //parse selected method 
-                if (String.IsNullOrEmpty(shippingoption))
-                    throw new Exception("Selected shipping method can't be parsed");
-                var splittedOption = shippingoption.Split(new [] { "___" }, StringSplitOptions.RemoveEmptyEntries);
-                if (splittedOption.Length != 2)
-                    throw new Exception("Selected shipping method can't be parsed");
-                string selectedName = splittedOption[0];
-                string shippingRateComputationMethodSystemName = splittedOption[1];
-                
-                //find it
-                //performance optimization. try cache first
-                var shippingOptions = _workContext.CurrentCustomer.GetAttribute<List<ShippingOption>>(SystemCustomerAttributeNames.OfferedShippingOptions, _storeContext.CurrentStore.Id);
-                if (shippingOptions == null || !shippingOptions.Any())
-                {
-                    //not found? let's load them using shipping service
-                    shippingOptions = _shippingService.GetShippingOptions(cart, _workContext.CurrentCustomer.ShippingAddress, 
-                        _workContext.CurrentCustomer, shippingRateComputationMethodSystemName, _storeContext.CurrentStore.Id).ShippingOptions.ToList();
-                }
-                else
-                {
-                    //loaded cached results. let's filter result by a chosen shipping rate computation method
-                    shippingOptions = shippingOptions.Where(so => so.ShippingRateComputationMethodSystemName.Equals(shippingRateComputationMethodSystemName, StringComparison.InvariantCultureIgnoreCase))
-                        .ToList();
-                }
-                
-                var shippingOption = shippingOptions
-                    .Find(so => !String.IsNullOrEmpty(so.Name) && so.Name.Equals(selectedName, StringComparison.InvariantCultureIgnoreCase));
-                if (shippingOption == null)
-                    throw new Exception("Selected shipping method can't be loaded");
-
-                //save
-                _genericAttributeService.SaveAttribute(_workContext.CurrentCustomer, SystemCustomerAttributeNames.SelectedShippingOption, shippingOption, _storeContext.CurrentStore.Id);
-
-                //load next step
-                return OpcLoadStepAfterShippingMethod(cart);
-            }
-            catch (Exception exc)
-            {
-                _logger.Warning(exc.Message, exc, _workContext.CurrentCustomer);
-                return Json(new { error = 1, message = exc.Message });
-            }
-        }
-
-        public virtual IActionResult OpcSavePaymentMethod(string paymentmethod, CheckoutPaymentMethodModel model)
-        {
-            try
-            {
-                //validation
-                var cart = _workContext.CurrentCustomer.ShoppingCartItems
-                    .Where(sci => sci.ShoppingCartType == ShoppingCartType.ShoppingCart)
-                    .LimitPerStore(_storeContext.CurrentStore.Id)
-                    .ToList();
-                if (!cart.Any())
-                    throw new Exception("Your cart is empty");
-
-                if (!_orderSettings.OnePageCheckoutEnabled)
-                    throw new Exception("One page checkout is disabled");
-
-                if (_workContext.CurrentCustomer.IsGuest() && !_orderSettings.AnonymousCheckoutAllowed)
-                    throw new Exception("Anonymous checkout is not allowed");
-
-                //payment method 
-                if (String.IsNullOrEmpty(paymentmethod))
-                    throw new Exception("Selected payment method can't be parsed");
-
-                //reward points
-                if (_rewardPointsSettings.Enabled)
-                {
-                    _genericAttributeService.SaveAttribute(_workContext.CurrentCustomer,
-                        SystemCustomerAttributeNames.UseRewardPointsDuringCheckout, model.UseRewardPoints,
-                        _storeContext.CurrentStore.Id);
-                }
-
-                //Check whether payment workflow is required
-                bool isPaymentWorkflowRequired = _orderProcessingService.IsPaymentWorkflowRequired(cart);
-                if (!isPaymentWorkflowRequired)
-                {
-                    //payment is not required
-                    _genericAttributeService.SaveAttribute<string>(_workContext.CurrentCustomer,
-                        SystemCustomerAttributeNames.SelectedPaymentMethod, null, _storeContext.CurrentStore.Id);
-
-                    var confirmOrderModel = _checkoutModelFactory.PrepareConfirmOrderModel(cart);
-                    return Json(new
-                    {
-                        update_section = new UpdateSectionJsonModel
-                        {
-                            name = "confirm-order",
-                            html = this.RenderPartialViewToString("OpcConfirmOrder", confirmOrderModel)
-                        },
-                        goto_section = "confirm_order"
-                    });
-                }
-
-                var paymentMethodInst = _paymentService.LoadPaymentMethodBySystemName(paymentmethod);
-                if (paymentMethodInst == null ||
-                    !paymentMethodInst.IsPaymentMethodActive(_paymentSettings) ||
-                    !_pluginFinder.AuthenticateStore(paymentMethodInst.PluginDescriptor, _storeContext.CurrentStore.Id) ||
-                    !_pluginFinder.AuthorizedForUser(paymentMethodInst.PluginDescriptor, _workContext.CurrentCustomer))
-                    throw new Exception("Selected payment method can't be parsed");
-
-                //save
-                _genericAttributeService.SaveAttribute(_workContext.CurrentCustomer,
-                    SystemCustomerAttributeNames.SelectedPaymentMethod, paymentmethod, _storeContext.CurrentStore.Id);
-
-                return OpcLoadStepAfterPaymentMethod(paymentMethodInst, cart);
-            }
-            catch (Exception exc)
-            {
-                _logger.Warning(exc.Message, exc, _workContext.CurrentCustomer);
-                return Json(new { error = 1, message = exc.Message });
-            }
-        }
-
-        public virtual IActionResult OpcSavePaymentInfo(IFormCollection form)
-        {
-            try
-            {
-                //validation
-                var cart = _workContext.CurrentCustomer.ShoppingCartItems
-                    .Where(sci => sci.ShoppingCartType == ShoppingCartType.ShoppingCart)
-                    .LimitPerStore(_storeContext.CurrentStore.Id)
-                    .ToList();
-                if (!cart.Any())
-                    throw new Exception("Your cart is empty");
-
-                if (!_orderSettings.OnePageCheckoutEnabled)
-                    throw new Exception("One page checkout is disabled");
-
-                if (_workContext.CurrentCustomer.IsGuest() && !_orderSettings.AnonymousCheckoutAllowed)
-                    throw new Exception("Anonymous checkout is not allowed");
-
-                var paymentMethodSystemName = _workContext.CurrentCustomer
-                    .GetAttribute<string>(SystemCustomerAttributeNames.SelectedPaymentMethod, _genericAttributeService, _storeContext.CurrentStore.Id);
-                var paymentMethod = _paymentService.LoadPaymentMethodBySystemName(paymentMethodSystemName);
-                if (paymentMethod == null)
-                    throw new Exception("Payment method is not selected");
-                
-                var warnings = paymentMethod.ValidatePaymentForm(form);
-                foreach (var warning in warnings)
-                    ModelState.AddModelError("", warning);
-                if (ModelState.IsValid)
-                {
-                    //get payment info
-                    var paymentInfo = paymentMethod.GetPaymentInfo(form);
-
-                    //session save
-                    this.HttpContext.Session.Set("OrderPaymentInfo", paymentInfo);
-
-                    var confirmOrderModel = _checkoutModelFactory.PrepareConfirmOrderModel(cart);
-                    return Json(new
-                    {
-                        update_section = new UpdateSectionJsonModel
-                        {
-                            name = "confirm-order",
-                            html = this.RenderPartialViewToString("OpcConfirmOrder", confirmOrderModel)
-                        },
-                        goto_section = "confirm_order"
-                    });
-                }
-
-                //If we got this far, something failed, redisplay form
-                var paymenInfoModel = _checkoutModelFactory.PreparePaymentInfoModel(paymentMethod);
-                return Json(new
-                {
-                    update_section = new UpdateSectionJsonModel
-                    {
-                        name = "payment-info",
-                        html = this.RenderPartialViewToString("OpcPaymentInfo", paymenInfoModel)
-                    }
-                });
-            }
-            catch (Exception exc)
-            {
-                _logger.Warning(exc.Message, exc, _workContext.CurrentCustomer);
-                return Json(new { error = 1, message = exc.Message });
-            }
-        }
-
-        public virtual IActionResult OpcConfirmOrder()
-        {
-            try
-            {
-                //validation
-                var cart = _workContext.CurrentCustomer.ShoppingCartItems
-                    .Where(sci => sci.ShoppingCartType == ShoppingCartType.ShoppingCart)
-                    .LimitPerStore(_storeContext.CurrentStore.Id)
-                    .ToList();
-                if (!cart.Any())
-                    throw new Exception("Your cart is empty");
-
-                if (!_orderSettings.OnePageCheckoutEnabled)
-                    throw new Exception("One page checkout is disabled");
-
-                if (_workContext.CurrentCustomer.IsGuest() && !_orderSettings.AnonymousCheckoutAllowed)
-                    throw new Exception("Anonymous checkout is not allowed");
-
-                //prevent 2 orders being placed within an X seconds time frame
-                if (!IsMinimumOrderPlacementIntervalValid(_workContext.CurrentCustomer))
-                    throw new Exception(_localizationService.GetResource("Checkout.MinOrderPlacementInterval"));
-
-                //place order
-                var processPaymentRequest = this.HttpContext.Session.Get<ProcessPaymentRequest>("OrderPaymentInfo");
-                if (processPaymentRequest == null)
-                {
-                    //Check whether payment workflow is required
-                    if (_orderProcessingService.IsPaymentWorkflowRequired(cart))
-                    {
-                        throw new Exception("Payment information is not entered");
-                    }
-                    else
-                        processPaymentRequest = new ProcessPaymentRequest();
-                }
-
-                processPaymentRequest.StoreId = _storeContext.CurrentStore.Id;
-                processPaymentRequest.CustomerId = _workContext.CurrentCustomer.Id;
-                processPaymentRequest.PaymentMethodSystemName = _workContext.CurrentCustomer.GetAttribute<string>(
-                    SystemCustomerAttributeNames.SelectedPaymentMethod,
-                    _genericAttributeService, _storeContext.CurrentStore.Id);
-                var placeOrderResult = _orderProcessingService.PlaceOrder(processPaymentRequest);
-                if (placeOrderResult.Success)
-                {
-                    this.HttpContext.Session.Set<ProcessPaymentRequest>("OrderPaymentInfo", null);
-                    var postProcessPaymentRequest = new PostProcessPaymentRequest
-                    {
-                        Order = placeOrderResult.PlacedOrder
-                    };
-
-
-                    var paymentMethod = _paymentService.LoadPaymentMethodBySystemName(placeOrderResult.PlacedOrder.PaymentMethodSystemName);
-                    if (paymentMethod == null)
-                        //payment method could be null if order total is 0
-                        //success
-                        return Json(new { success = 1 });
-
-                    if (paymentMethod.PaymentMethodType == PaymentMethodType.Redirection)
-                    {
-                        //Redirection will not work because it's AJAX request.
-                        //That's why we don't process it here (we redirect a user to another page where he'll be redirected)
-
-                        //redirect
-                        return Json(new
-                        {
-                            redirect = $"{_webHelper.GetStoreLocation()}checkout/OpcCompleteRedirectionPayment"
-                        });
-                    }
-
-                    _paymentService.PostProcessPayment(postProcessPaymentRequest);
-                    //success
-                    return Json(new {success = 1});
-                }
-                
-                //error
-                var confirmOrderModel = new CheckoutConfirmModel();
-                foreach (var error in placeOrderResult.Errors)
-                    confirmOrderModel.Warnings.Add(error); 
-                    
-                return Json(new
-                {
-                    update_section = new UpdateSectionJsonModel
-                    {
-                        name = "confirm-order",
-                        html = this.RenderPartialViewToString("OpcConfirmOrder", confirmOrderModel)
-                    },
-                    goto_section = "confirm_order"
-                });
-            }
-            catch (Exception exc)
-            {
-                _logger.Warning(exc.Message, exc, _workContext.CurrentCustomer);
-                return Json(new { error = 1, message = exc.Message });
-            }
-        }
-
-        public virtual IActionResult OpcCompleteRedirectionPayment()
-        {
-            try
-            {
-                //validation
-                if (!_orderSettings.OnePageCheckoutEnabled)
-                    return RedirectToRoute("HomePage");
-
-                if (_workContext.CurrentCustomer.IsGuest() && !_orderSettings.AnonymousCheckoutAllowed)
-                    return new UnauthorizedResult();
-
-                //get the order
-                var order = _orderService.SearchOrders(storeId: _storeContext.CurrentStore.Id,
-                customerId: _workContext.CurrentCustomer.Id, pageSize: 1)
-                    .FirstOrDefault();
-                if (order == null)
-                    return RedirectToRoute("HomePage");
-
-                
-                var paymentMethod = _paymentService.LoadPaymentMethodBySystemName(order.PaymentMethodSystemName);
-                if (paymentMethod == null)
-                    return RedirectToRoute("HomePage");
-                if (paymentMethod.PaymentMethodType != PaymentMethodType.Redirection)
-                    return RedirectToRoute("HomePage");
-
-                //ensure that order has been just placed
-                if ((DateTime.UtcNow - order.CreatedOnUtc).TotalMinutes > 3)
-                    return RedirectToRoute("HomePage");
-
-
-                //Redirection will not work on one page checkout page because it's AJAX request.
-                //That's why we process it here
-                var postProcessPaymentRequest = new PostProcessPaymentRequest
-                {
-                    Order = order
-                };
-
-                _paymentService.PostProcessPayment(postProcessPaymentRequest);
-
-                if (_webHelper.IsRequestBeingRedirected || _webHelper.IsPostBeingDone)
-                {
-                    //redirection or POST has been done in PostProcessPayment
-                    return Content("Redirected");
-                }
-                
-                //if no redirection has been done (to a third-party payment page)
-                //theoretically it's not possible
-                return RedirectToRoute("CheckoutCompleted", new { orderId = order.Id });
-            }
-            catch (Exception exc)
-            {
-                _logger.Warning(exc.Message, exc, _workContext.CurrentCustomer);
-                return Content(exc.Message);
-            }
-        }
-        
-        #endregion
-
-    }
+﻿using System;
+using System.Collections.Generic;
+using System.Linq;
+using Microsoft.AspNetCore.Http;
+using Microsoft.AspNetCore.Mvc;
+using Nop.Core;
+using Nop.Core.Domain.Common;
+using Nop.Core.Domain.Customers;
+using Nop.Core.Domain.Orders;
+using Nop.Core.Domain.Payments;
+using Nop.Core.Domain.Shipping;
+using Nop.Core.Http.Extensions;
+using Nop.Core.Plugins;
+using Nop.Services.Common;
+using Nop.Services.Customers;
+using Nop.Services.Directory;
+using Nop.Services.Localization;
+using Nop.Services.Logging;
+using Nop.Services.Orders;
+using Nop.Services.Payments;
+using Nop.Services.Shipping;
+using Nop.Web.Extensions;
+using Nop.Web.Factories;
+using Nop.Web.Framework.Controllers;
+using Nop.Web.Framework.Mvc.Filters;
+using Nop.Web.Framework.Security;
+using Nop.Web.Models.Checkout;
+
+namespace Nop.Web.Controllers
+{
+    [HttpsRequirement(SslRequirement.Yes)]
+    public partial class CheckoutController : BasePublicController
+    {
+        #region Fields
+
+        private readonly ICheckoutModelFactory _checkoutModelFactory;
+        private readonly IWorkContext _workContext;
+        private readonly IStoreContext _storeContext;
+        private readonly IShoppingCartService _shoppingCartService;
+        private readonly ILocalizationService _localizationService;
+        private readonly IOrderProcessingService _orderProcessingService;
+        private readonly ICustomerService _customerService;
+        private readonly IGenericAttributeService _genericAttributeService;
+        private readonly ICountryService _countryService;
+        private readonly IStateProvinceService _stateProvinceService;
+        private readonly IShippingService _shippingService;
+        private readonly IPaymentService _paymentService;
+        private readonly IPluginFinder _pluginFinder;
+        private readonly ILogger _logger;
+        private readonly IOrderService _orderService;
+        private readonly IWebHelper _webHelper;
+        private readonly IAddressAttributeParser _addressAttributeParser;
+        private readonly IAddressAttributeService _addressAttributeService;
+
+        private readonly OrderSettings _orderSettings;
+        private readonly RewardPointsSettings _rewardPointsSettings;
+        private readonly PaymentSettings _paymentSettings;
+        private readonly ShippingSettings _shippingSettings;
+        private readonly AddressSettings _addressSettings;
+        private readonly CustomerSettings _customerSettings;
+
+        #endregion
+
+		#region Ctor
+
+        public CheckoutController(ICheckoutModelFactory checkoutModelFactory,
+            IWorkContext workContext,
+            IStoreContext storeContext,
+            IShoppingCartService shoppingCartService, 
+            ILocalizationService localizationService, 
+            IOrderProcessingService orderProcessingService,
+            ICustomerService customerService, 
+            IGenericAttributeService genericAttributeService,
+            ICountryService countryService,
+            IStateProvinceService stateProvinceService,
+            IShippingService shippingService, 
+            IPaymentService paymentService,
+            IPluginFinder pluginFinder,
+            ILogger logger,
+            IOrderService orderService,
+            IWebHelper webHelper,
+            IAddressAttributeParser addressAttributeParser,
+            IAddressAttributeService addressAttributeService,
+            OrderSettings orderSettings, 
+            RewardPointsSettings rewardPointsSettings,
+            PaymentSettings paymentSettings,
+            ShippingSettings shippingSettings,
+            AddressSettings addressSettings,
+            CustomerSettings customerSettings)
+        {
+            this._checkoutModelFactory = checkoutModelFactory;
+            this._workContext = workContext;
+            this._storeContext = storeContext;
+            this._shoppingCartService = shoppingCartService;
+            this._localizationService = localizationService;
+            this._orderProcessingService = orderProcessingService;
+            this._customerService = customerService;
+            this._genericAttributeService = genericAttributeService;
+            this._countryService = countryService;
+            this._stateProvinceService = stateProvinceService;
+            this._shippingService = shippingService;
+            this._paymentService = paymentService;
+            this._pluginFinder = pluginFinder;
+            this._logger = logger;
+            this._orderService = orderService;
+            this._webHelper = webHelper;
+            this._addressAttributeParser = addressAttributeParser;
+            this._addressAttributeService = addressAttributeService;
+
+            this._orderSettings = orderSettings;
+            this._rewardPointsSettings = rewardPointsSettings;
+            this._paymentSettings = paymentSettings;
+            this._shippingSettings = shippingSettings;
+            this._addressSettings = addressSettings;
+            this._customerSettings = customerSettings;
+        }
+
+        #endregion
+
+        #region Utilities
+
+        protected virtual bool IsMinimumOrderPlacementIntervalValid(Customer customer)
+        {
+            //prevent 2 orders being placed within an X seconds time frame
+            if (_orderSettings.MinimumOrderPlacementInterval == 0)
+                return true;
+
+            var lastOrder = _orderService.SearchOrders(storeId: _storeContext.CurrentStore.Id,
+                customerId: _workContext.CurrentCustomer.Id, pageSize: 1)
+                .FirstOrDefault();
+            if (lastOrder == null)
+                return true;
+
+            var interval = DateTime.UtcNow - lastOrder.CreatedOnUtc;
+            return interval.TotalSeconds > _orderSettings.MinimumOrderPlacementInterval;
+        }
+
+        #endregion
+
+        #region Methods (common)
+
+        public virtual IActionResult Index()
+        {
+            var cart = _workContext.CurrentCustomer.ShoppingCartItems
+                .Where(sci => sci.ShoppingCartType == ShoppingCartType.ShoppingCart)
+                .LimitPerStore(_storeContext.CurrentStore.Id)
+                .ToList();
+            if (!cart.Any())
+                return RedirectToRoute("ShoppingCart");
+
+            bool downloadableProductsRequireRegistration =
+                _customerSettings.RequireRegistrationForDownloadableProducts && cart.Any(sci => sci.Product.IsDownload);
+
+            if (_workContext.CurrentCustomer.IsGuest() && (!_orderSettings.AnonymousCheckoutAllowed || downloadableProductsRequireRegistration))
+                return new UnauthorizedResult();
+
+            //if we have only "button" payment methods available (displayed onthe shopping cart page, not during checkout),
+            //then we should allow standard checkout
+            //all payment methods (do not filter by country here as it could be not specified yet)
+            var paymentMethods = _paymentService
+                .LoadActivePaymentMethods(_workContext.CurrentCustomer, _storeContext.CurrentStore.Id)
+                .Where(pm => !pm.HidePaymentMethod(cart))
+                .ToList();
+            //payment methods displayed during checkout (not with "Button" type)
+            var nonButtonPaymentMethods = paymentMethods
+                .Where(pm => pm.PaymentMethodType != PaymentMethodType.Button)
+                .ToList();
+            //"button" payment methods(*displayed on the shopping cart page)
+            var buttonPaymentMethods = paymentMethods
+                .Where(pm => pm.PaymentMethodType == PaymentMethodType.Button)
+                .ToList();
+            if (!nonButtonPaymentMethods.Any() && buttonPaymentMethods.Any())
+                return RedirectToRoute("ShoppingCart");
+
+            //reset checkout data
+            _customerService.ResetCheckoutData(_workContext.CurrentCustomer, _storeContext.CurrentStore.Id);
+
+            //validation (cart)
+            var checkoutAttributesXml = _workContext.CurrentCustomer.GetAttribute<string>(SystemCustomerAttributeNames.CheckoutAttributes, _genericAttributeService, _storeContext.CurrentStore.Id);
+            var scWarnings = _shoppingCartService.GetShoppingCartWarnings(cart, checkoutAttributesXml, true);
+            if (scWarnings.Any())
+                return RedirectToRoute("ShoppingCart");
+            //validation (each shopping cart item)
+            foreach (ShoppingCartItem sci in cart)
+            {
+                var sciWarnings = _shoppingCartService.GetShoppingCartItemWarnings(_workContext.CurrentCustomer,
+                    sci.ShoppingCartType,
+                    sci.Product,
+                    sci.StoreId,
+                    sci.AttributesXml,
+                    sci.CustomerEnteredPrice,
+                    sci.RentalStartDateUtc,
+                    sci.RentalEndDateUtc,
+                    sci.Quantity,
+                    false);
+                if (sciWarnings.Any())
+                    return RedirectToRoute("ShoppingCart");
+            }
+
+            if (_orderSettings.OnePageCheckoutEnabled)
+                return RedirectToRoute("CheckoutOnePage");
+            
+            return RedirectToRoute("CheckoutBillingAddress");
+        }
+
+        public virtual IActionResult Completed(int? orderId)
+        {
+            //validation
+            if (_workContext.CurrentCustomer.IsGuest() && !_orderSettings.AnonymousCheckoutAllowed)
+                return new UnauthorizedResult();
+
+            Order order = null;
+            if (orderId.HasValue)
+            {
+                //load order by identifier (if provided)
+                order = _orderService.GetOrderById(orderId.Value);
+            }
+            if (order == null)
+            {
+                order = _orderService.SearchOrders(storeId: _storeContext.CurrentStore.Id,
+                customerId: _workContext.CurrentCustomer.Id, pageSize: 1)
+                    .FirstOrDefault();
+            }
+            if (order == null || order.Deleted || _workContext.CurrentCustomer.Id != order.CustomerId)
+            {
+                return RedirectToRoute("HomePage");
+            }
+
+            //disable "order completed" page?
+            if (_orderSettings.DisableOrderCompletedPage)
+            {
+                return RedirectToRoute("OrderDetails", new {orderId = order.Id});
+            }
+
+            //model
+            var model = _checkoutModelFactory.PrepareCheckoutCompletedModel(order);
+            return View(model);
+        }
+
+        #endregion
+
+        #region Methods (multistep checkout)
+
+        public virtual IActionResult BillingAddress()
+        {
+            //validation
+            var cart = _workContext.CurrentCustomer.ShoppingCartItems
+                .Where(sci => sci.ShoppingCartType == ShoppingCartType.ShoppingCart)
+                .LimitPerStore(_storeContext.CurrentStore.Id)
+                .ToList();
+            if (!cart.Any())
+                return RedirectToRoute("ShoppingCart");
+
+            if (_orderSettings.OnePageCheckoutEnabled)
+                return RedirectToRoute("CheckoutOnePage");
+
+            if (_workContext.CurrentCustomer.IsGuest() && !_orderSettings.AnonymousCheckoutAllowed)
+                return new UnauthorizedResult();
+
+            //model
+            var model = _checkoutModelFactory.PrepareBillingAddressModel(cart, prePopulateNewAddressWithCustomerFields: true);
+
+            //check whether "billing address" step is enabled
+            if (_orderSettings.DisableBillingAddressCheckoutStep)
+            {
+                if (model.ExistingAddresses.Any())
+                {
+                    //choose the first one
+                    return SelectBillingAddress(model.ExistingAddresses.First().Id);
+                }
+
+                TryValidateModel(model);
+                TryValidateModel(model.BillingNewAddress);
+                return NewBillingAddress(model);
+            }
+
+            return View(model);
+        }
+
+        public virtual IActionResult SelectBillingAddress(int addressId, bool shipToSameAddress = false)
+        {
+            var address = _workContext.CurrentCustomer.Addresses.FirstOrDefault(a => a.Id == addressId);
+            if (address == null)
+                return RedirectToRoute("CheckoutBillingAddress");
+
+            _workContext.CurrentCustomer.BillingAddress = address;
+            _customerService.UpdateCustomer(_workContext.CurrentCustomer);
+
+            var cart = _workContext.CurrentCustomer.ShoppingCartItems
+                .Where(sci => sci.ShoppingCartType == ShoppingCartType.ShoppingCart)
+                .LimitPerStore(_storeContext.CurrentStore.Id)
+                .ToList();
+
+            //ship to the same address?
+            if (_shippingSettings.ShipToSameAddress && shipToSameAddress && cart.RequiresShipping())
+            {
+                _workContext.CurrentCustomer.ShippingAddress = _workContext.CurrentCustomer.BillingAddress;
+                _customerService.UpdateCustomer(_workContext.CurrentCustomer);
+                //reset selected shipping method (in case if "pick up in store" was selected)
+                _genericAttributeService.SaveAttribute<ShippingOption>(_workContext.CurrentCustomer, SystemCustomerAttributeNames.SelectedShippingOption, null, _storeContext.CurrentStore.Id);
+                _genericAttributeService.SaveAttribute<PickupPoint>(_workContext.CurrentCustomer, SystemCustomerAttributeNames.SelectedPickupPoint, null, _storeContext.CurrentStore.Id);
+                //limitation - "Ship to the same address" doesn't properly work in "pick up in store only" case (when no shipping plugins are available) 
+                return RedirectToRoute("CheckoutShippingMethod");
+            }
+
+            return RedirectToRoute("CheckoutShippingAddress");
+        }
+
+        [HttpPost, ActionName("BillingAddress")]
+        [FormValueRequired("nextstep")]
+        public virtual IActionResult NewBillingAddress(CheckoutBillingAddressModel model)
+        {
+            //validation
+            var cart = _workContext.CurrentCustomer.ShoppingCartItems
+                .Where(sci => sci.ShoppingCartType == ShoppingCartType.ShoppingCart)
+                .LimitPerStore(_storeContext.CurrentStore.Id)
+                .ToList();
+            if (!cart.Any())
+                return RedirectToRoute("ShoppingCart");
+
+            if (_orderSettings.OnePageCheckoutEnabled)
+                return RedirectToRoute("CheckoutOnePage");
+
+            if (_workContext.CurrentCustomer.IsGuest() && !_orderSettings.AnonymousCheckoutAllowed)
+                return new UnauthorizedResult();
+
+            //custom address attributes
+            var customAttributes = model.Form?.ParseCustomAddressAttributes(_addressAttributeParser, _addressAttributeService);
+            var customAttributeWarnings = _addressAttributeParser.GetAttributeWarnings(customAttributes);
+            foreach (var error in customAttributeWarnings)
+            {
+                ModelState.AddModelError("", error);
+            }
+
+            var newAddress = model.BillingNewAddress;
+
+            if (ModelState.IsValid)
+            {
+                //try to find an address with the same values (don't duplicate records)
+                var address = _workContext.CurrentCustomer.Addresses.ToList().FindAddress(
+                    newAddress.FirstName, newAddress.LastName, newAddress.PhoneNumber,
+                    newAddress.Email, newAddress.FaxNumber, newAddress.Company,
+                    newAddress.Address1, newAddress.Address2, newAddress.City,
+                    newAddress.StateProvinceId, newAddress.ZipPostalCode,
+                    newAddress.CountryId, customAttributes);
+                if (address == null)
+                {
+                    //address is not found. let's create a new one
+                    address = newAddress.ToEntity();
+                    address.CustomAttributes = customAttributes;
+                    address.CreatedOnUtc = DateTime.UtcNow;
+                    //some validation
+                    if (address.CountryId == 0)
+                        address.CountryId = null;
+                    if (address.StateProvinceId == 0)
+                        address.StateProvinceId = null;
+                    _workContext.CurrentCustomer.Addresses.Add(address);
+                }
+                _workContext.CurrentCustomer.BillingAddress = address;
+                _customerService.UpdateCustomer(_workContext.CurrentCustomer);
+
+                //ship to the same address?
+                if (_shippingSettings.ShipToSameAddress && model.ShipToSameAddress && cart.RequiresShipping())
+                {
+                    _workContext.CurrentCustomer.ShippingAddress = _workContext.CurrentCustomer.BillingAddress;
+                    _customerService.UpdateCustomer(_workContext.CurrentCustomer);
+                    //reset selected shipping method (in case if "pick up in store" was selected)
+                    _genericAttributeService.SaveAttribute<ShippingOption>(_workContext.CurrentCustomer, SystemCustomerAttributeNames.SelectedShippingOption, null, _storeContext.CurrentStore.Id);
+                    _genericAttributeService.SaveAttribute<PickupPoint>(_workContext.CurrentCustomer, SystemCustomerAttributeNames.SelectedPickupPoint, null, _storeContext.CurrentStore.Id);
+                    //limitation - "Ship to the same address" doesn't properly work in "pick up in store only" case (when no shipping plugins are available) 
+                    return RedirectToRoute("CheckoutShippingMethod");
+                }
+
+                return RedirectToRoute("CheckoutShippingAddress");
+            }
+
+
+            //If we got this far, something failed, redisplay form
+            model = _checkoutModelFactory.PrepareBillingAddressModel(cart,
+                selectedCountryId: newAddress.CountryId,
+                overrideAttributesXml: customAttributes);
+            return View(model);
+        }
+
+        public virtual IActionResult ShippingAddress()
+        {
+            //validation
+            var cart = _workContext.CurrentCustomer.ShoppingCartItems
+                .Where(sci => sci.ShoppingCartType == ShoppingCartType.ShoppingCart)
+                .LimitPerStore(_storeContext.CurrentStore.Id)
+                .ToList();
+            if (!cart.Any())
+                return RedirectToRoute("ShoppingCart");
+
+            if (_orderSettings.OnePageCheckoutEnabled)
+                return RedirectToRoute("CheckoutOnePage");
+
+            if (_workContext.CurrentCustomer.IsGuest() && !_orderSettings.AnonymousCheckoutAllowed)
+                return new UnauthorizedResult();
+
+            if (!cart.RequiresShipping())
+            {
+                _workContext.CurrentCustomer.ShippingAddress = null;
+                _customerService.UpdateCustomer(_workContext.CurrentCustomer);
+                return RedirectToRoute("CheckoutShippingMethod");
+            }
+
+            //model
+            var model = _checkoutModelFactory.PrepareShippingAddressModel(prePopulateNewAddressWithCustomerFields: true);
+            return View(model);
+        }
+
+        public virtual IActionResult SelectShippingAddress(int addressId)
+        {
+            var address = _workContext.CurrentCustomer.Addresses.FirstOrDefault(a => a.Id == addressId);
+            if (address == null)
+                return RedirectToRoute("CheckoutShippingAddress");
+
+            _workContext.CurrentCustomer.ShippingAddress = address;
+            _customerService.UpdateCustomer(_workContext.CurrentCustomer);
+
+            if (_shippingSettings.AllowPickUpInStore)
+            {
+                //set value indicating that "pick up in store" option has not been chosen
+                _genericAttributeService.SaveAttribute<PickupPoint>(_workContext.CurrentCustomer, SystemCustomerAttributeNames.SelectedPickupPoint, null, _storeContext.CurrentStore.Id);
+            }
+
+            return RedirectToRoute("CheckoutShippingMethod");
+        }
+
+        [HttpPost, ActionName("ShippingAddress")]
+        [FormValueRequired("nextstep")]
+        public virtual IActionResult NewShippingAddress(CheckoutShippingAddressModel model)
+        {
+            //validation
+            var cart = _workContext.CurrentCustomer.ShoppingCartItems
+                .Where(sci => sci.ShoppingCartType == ShoppingCartType.ShoppingCart)
+                .LimitPerStore(_storeContext.CurrentStore.Id)
+                .ToList();
+            if (!cart.Any())
+                return RedirectToRoute("ShoppingCart");
+
+            if (_orderSettings.OnePageCheckoutEnabled)
+                return RedirectToRoute("CheckoutOnePage");
+
+            if (_workContext.CurrentCustomer.IsGuest() && !_orderSettings.AnonymousCheckoutAllowed)
+                return new UnauthorizedResult();
+
+            if (!cart.RequiresShipping())
+            {
+                _workContext.CurrentCustomer.ShippingAddress = null;
+                _customerService.UpdateCustomer(_workContext.CurrentCustomer);
+                return RedirectToRoute("CheckoutShippingMethod");
+            }
+
+            //pickup point
+            if (_shippingSettings.AllowPickUpInStore)
+            {
+                if (model.PickUpInStore)
+                {
+                    //no shipping address selected
+                    _workContext.CurrentCustomer.ShippingAddress = null;
+                    _customerService.UpdateCustomer(_workContext.CurrentCustomer);
+
+                    var pickupPoint = model.Form["pickup-points-id"].ToString().Split(new[] { "___" }, StringSplitOptions.None);
+                    var pickupPoints = _shippingService.GetPickupPoints(_workContext.CurrentCustomer.BillingAddress,
+                        _workContext.CurrentCustomer, pickupPoint[1], _storeContext.CurrentStore.Id).PickupPoints.ToList();
+                    var selectedPoint = pickupPoints.FirstOrDefault(x => x.Id.Equals(pickupPoint[0]));
+                    if (selectedPoint == null)
+                        return RedirectToRoute("CheckoutShippingAddress");
+
+                    var pickUpInStoreShippingOption = new ShippingOption
+                    {
+                        Name = string.Format(_localizationService.GetResource("Checkout.PickupPoints.Name"), selectedPoint.Name),
+                        Rate = selectedPoint.PickupFee,
+                        Description = selectedPoint.Description,
+                        ShippingRateComputationMethodSystemName = selectedPoint.ProviderSystemName
+                    };
+
+                    _genericAttributeService.SaveAttribute(_workContext.CurrentCustomer, SystemCustomerAttributeNames.SelectedShippingOption, pickUpInStoreShippingOption, _storeContext.CurrentStore.Id);
+                    _genericAttributeService.SaveAttribute(_workContext.CurrentCustomer, SystemCustomerAttributeNames.SelectedPickupPoint, selectedPoint, _storeContext.CurrentStore.Id);
+
+                    return RedirectToRoute("CheckoutPaymentMethod");
+                }
+
+                //set value indicating that "pick up in store" option has not been chosen
+                _genericAttributeService.SaveAttribute<PickupPoint>(_workContext.CurrentCustomer, SystemCustomerAttributeNames.SelectedPickupPoint, null, _storeContext.CurrentStore.Id);
+            }
+
+            //custom address attributes
+            var customAttributes = model.Form.ParseCustomAddressAttributes(_addressAttributeParser, _addressAttributeService);
+            var customAttributeWarnings = _addressAttributeParser.GetAttributeWarnings(customAttributes);
+            foreach (var error in customAttributeWarnings)
+            {
+                ModelState.AddModelError("", error);
+            }
+
+            var newAddress = model.ShippingNewAddress;
+
+            if (ModelState.IsValid)
+            {
+                //try to find an address with the same values (don't duplicate records)
+                var address = _workContext.CurrentCustomer.Addresses.ToList().FindAddress(
+                    newAddress.FirstName, newAddress.LastName, newAddress.PhoneNumber,
+                    newAddress.Email, newAddress.FaxNumber, newAddress.Company,
+                    newAddress.Address1, newAddress.Address2, newAddress.City,
+                    newAddress.StateProvinceId, newAddress.ZipPostalCode,
+                    newAddress.CountryId, customAttributes);
+                if (address == null)
+                {
+                    address = newAddress.ToEntity();
+                    address.CustomAttributes = customAttributes;
+                    address.CreatedOnUtc = DateTime.UtcNow;
+                    //some validation
+                    if (address.CountryId == 0)
+                        address.CountryId = null;
+                    if (address.StateProvinceId == 0)
+                        address.StateProvinceId = null;
+                    _workContext.CurrentCustomer.Addresses.Add(address);
+                }
+                _workContext.CurrentCustomer.ShippingAddress = address;
+                _customerService.UpdateCustomer(_workContext.CurrentCustomer);
+
+                return RedirectToRoute("CheckoutShippingMethod");
+            }
+
+
+            //If we got this far, something failed, redisplay form
+            model = _checkoutModelFactory.PrepareShippingAddressModel(
+                selectedCountryId: newAddress.CountryId,
+                overrideAttributesXml: customAttributes);
+            return View(model);
+        }
+        
+        public virtual IActionResult ShippingMethod()
+        {
+            //validation
+            var cart = _workContext.CurrentCustomer.ShoppingCartItems
+                .Where(sci => sci.ShoppingCartType == ShoppingCartType.ShoppingCart)
+                .LimitPerStore(_storeContext.CurrentStore.Id)
+                .ToList();
+            if (!cart.Any())
+                return RedirectToRoute("ShoppingCart");
+
+            if (_orderSettings.OnePageCheckoutEnabled)
+                return RedirectToRoute("CheckoutOnePage");
+
+            if (_workContext.CurrentCustomer.IsGuest() && !_orderSettings.AnonymousCheckoutAllowed)
+                return new UnauthorizedResult();
+
+            if (!cart.RequiresShipping())
+            {
+                _genericAttributeService.SaveAttribute<ShippingOption>(_workContext.CurrentCustomer, SystemCustomerAttributeNames.SelectedShippingOption, null, _storeContext.CurrentStore.Id);
+                return RedirectToRoute("CheckoutPaymentMethod");
+                }
+            
+            //model
+            var model = _checkoutModelFactory.PrepareShippingMethodModel(cart, _workContext.CurrentCustomer.ShippingAddress);
+
+            if (_shippingSettings.BypassShippingMethodSelectionIfOnlyOne &&
+                model.ShippingMethods.Count == 1)
+            {
+                //if we have only one shipping method, then a customer doesn't have to choose a shipping method
+                _genericAttributeService.SaveAttribute(_workContext.CurrentCustomer, 
+                    SystemCustomerAttributeNames.SelectedShippingOption,
+                    model.ShippingMethods.First().ShippingOption,
+                    _storeContext.CurrentStore.Id);
+            
+                return RedirectToRoute("CheckoutPaymentMethod");
+            }
+
+            return View(model);
+        }
+
+        [HttpPost, ActionName("ShippingMethod")]
+        [FormValueRequired("nextstep")]
+        public virtual IActionResult SelectShippingMethod(string shippingoption)
+        {
+            //validation
+            var cart = _workContext.CurrentCustomer.ShoppingCartItems
+                .Where(sci => sci.ShoppingCartType == ShoppingCartType.ShoppingCart)
+                .LimitPerStore(_storeContext.CurrentStore.Id)
+                .ToList();
+            if (!cart.Any())
+                return RedirectToRoute("ShoppingCart");
+
+            if (_orderSettings.OnePageCheckoutEnabled)
+                return RedirectToRoute("CheckoutOnePage");
+
+            if (_workContext.CurrentCustomer.IsGuest() && !_orderSettings.AnonymousCheckoutAllowed)
+                return new UnauthorizedResult();
+
+            if (!cart.RequiresShipping())
+            {
+                _genericAttributeService.SaveAttribute<ShippingOption>(_workContext.CurrentCustomer,
+                    SystemCustomerAttributeNames.SelectedShippingOption, null, _storeContext.CurrentStore.Id);
+                return RedirectToRoute("CheckoutPaymentMethod");
+            }
+
+            //parse selected method 
+            if (String.IsNullOrEmpty(shippingoption))
+                return ShippingMethod();
+            var splittedOption = shippingoption.Split(new [] { "___" }, StringSplitOptions.RemoveEmptyEntries);
+            if (splittedOption.Length != 2)
+                return ShippingMethod();
+            string selectedName = splittedOption[0];
+            string shippingRateComputationMethodSystemName = splittedOption[1];
+            
+            //find it
+            //performance optimization. try cache first
+            var shippingOptions = _workContext.CurrentCustomer.GetAttribute<List<ShippingOption>>(SystemCustomerAttributeNames.OfferedShippingOptions, _storeContext.CurrentStore.Id);
+            if (shippingOptions == null || !shippingOptions.Any())
+            {
+                //not found? let's load them using shipping service
+                shippingOptions = _shippingService.GetShippingOptions(cart, _workContext.CurrentCustomer.ShippingAddress,
+                    _workContext.CurrentCustomer, shippingRateComputationMethodSystemName, _storeContext.CurrentStore.Id).ShippingOptions.ToList();
+            }
+            else
+            {
+                //loaded cached results. let's filter result by a chosen shipping rate computation method
+                shippingOptions = shippingOptions.Where(so => so.ShippingRateComputationMethodSystemName.Equals(shippingRateComputationMethodSystemName, StringComparison.InvariantCultureIgnoreCase))
+                    .ToList();
+            }
+
+            var shippingOption = shippingOptions
+                .Find(so => !String.IsNullOrEmpty(so.Name) && so.Name.Equals(selectedName, StringComparison.InvariantCultureIgnoreCase));
+            if (shippingOption == null)
+                return ShippingMethod();
+
+            //save
+            _genericAttributeService.SaveAttribute(_workContext.CurrentCustomer, SystemCustomerAttributeNames.SelectedShippingOption, shippingOption, _storeContext.CurrentStore.Id);
+            
+            return RedirectToRoute("CheckoutPaymentMethod");
+        }
+        
+        public virtual IActionResult PaymentMethod()
+        {
+            //validation
+            var cart = _workContext.CurrentCustomer.ShoppingCartItems
+                .Where(sci => sci.ShoppingCartType == ShoppingCartType.ShoppingCart)
+                .LimitPerStore(_storeContext.CurrentStore.Id)
+                .ToList();
+            if (!cart.Any())
+                return RedirectToRoute("ShoppingCart");
+
+            if (_orderSettings.OnePageCheckoutEnabled)
+                return RedirectToRoute("CheckoutOnePage");
+
+            if (_workContext.CurrentCustomer.IsGuest() && !_orderSettings.AnonymousCheckoutAllowed)
+                return new UnauthorizedResult();
+
+            //Check whether payment workflow is required
+            //we ignore reward points during cart total calculation
+            bool isPaymentWorkflowRequired = _orderProcessingService.IsPaymentWorkflowRequired(cart, false);
+            if (!isPaymentWorkflowRequired)
+            {
+                _genericAttributeService.SaveAttribute<string>(_workContext.CurrentCustomer,
+                    SystemCustomerAttributeNames.SelectedPaymentMethod, null, _storeContext.CurrentStore.Id);
+                return RedirectToRoute("CheckoutPaymentInfo");
+            }
+
+            //filter by country
+            int filterByCountryId = 0;
+            if (_addressSettings.CountryEnabled &&
+                _workContext.CurrentCustomer.BillingAddress != null &&
+                _workContext.CurrentCustomer.BillingAddress.Country != null)
+            {
+                filterByCountryId = _workContext.CurrentCustomer.BillingAddress.Country.Id;
+            }
+
+            //model
+            var paymentMethodModel = _checkoutModelFactory.PreparePaymentMethodModel(cart, filterByCountryId);
+
+            if (_paymentSettings.BypassPaymentMethodSelectionIfOnlyOne &&
+                paymentMethodModel.PaymentMethods.Count == 1 && !paymentMethodModel.DisplayRewardPoints)
+            {
+                //if we have only one payment method and reward points are disabled or the current customer doesn't have any reward points
+                //so customer doesn't have to choose a payment method
+
+                _genericAttributeService.SaveAttribute(_workContext.CurrentCustomer,
+                    SystemCustomerAttributeNames.SelectedPaymentMethod, 
+                    paymentMethodModel.PaymentMethods[0].PaymentMethodSystemName,
+                    _storeContext.CurrentStore.Id);
+                return RedirectToRoute("CheckoutPaymentInfo");
+            }
+
+            return View(paymentMethodModel);
+        }
+
+        [HttpPost, ActionName("PaymentMethod")]
+        [FormValueRequired("nextstep")]
+        public virtual IActionResult SelectPaymentMethod(string paymentmethod, CheckoutPaymentMethodModel model)
+        {
+            //validation
+            var cart = _workContext.CurrentCustomer.ShoppingCartItems
+                .Where(sci => sci.ShoppingCartType == ShoppingCartType.ShoppingCart)
+                .LimitPerStore(_storeContext.CurrentStore.Id)
+                .ToList();
+            if (!cart.Any())
+                return RedirectToRoute("ShoppingCart");
+
+            if (_orderSettings.OnePageCheckoutEnabled)
+                return RedirectToRoute("CheckoutOnePage");
+
+            if (_workContext.CurrentCustomer.IsGuest() && !_orderSettings.AnonymousCheckoutAllowed)
+                return new UnauthorizedResult();
+
+            //reward points
+            if (_rewardPointsSettings.Enabled)
+            {
+                _genericAttributeService.SaveAttribute(_workContext.CurrentCustomer,
+                    SystemCustomerAttributeNames.UseRewardPointsDuringCheckout, model.UseRewardPoints,
+                    _storeContext.CurrentStore.Id);
+            }
+
+            //Check whether payment workflow is required
+            bool isPaymentWorkflowRequired = _orderProcessingService.IsPaymentWorkflowRequired(cart);
+            if (!isPaymentWorkflowRequired)
+            {
+                _genericAttributeService.SaveAttribute<string>(_workContext.CurrentCustomer,
+                    SystemCustomerAttributeNames.SelectedPaymentMethod, null, _storeContext.CurrentStore.Id);
+                return RedirectToRoute("CheckoutPaymentInfo");
+            }
+            //payment method 
+            if (String.IsNullOrEmpty(paymentmethod))
+                return PaymentMethod();
+
+            var paymentMethodInst = _paymentService.LoadPaymentMethodBySystemName(paymentmethod);
+            if (paymentMethodInst == null || 
+                !paymentMethodInst.IsPaymentMethodActive(_paymentSettings) ||
+                !_pluginFinder.AuthenticateStore(paymentMethodInst.PluginDescriptor, _storeContext.CurrentStore.Id) ||
+                !_pluginFinder.AuthorizedForUser(paymentMethodInst.PluginDescriptor, _workContext.CurrentCustomer))
+                return PaymentMethod();
+
+            //save
+            _genericAttributeService.SaveAttribute(_workContext.CurrentCustomer,
+                SystemCustomerAttributeNames.SelectedPaymentMethod, paymentmethod, _storeContext.CurrentStore.Id);
+            
+            return RedirectToRoute("CheckoutPaymentInfo");
+        }
+
+        public virtual IActionResult PaymentInfo()
+        {
+            //validation
+            var cart = _workContext.CurrentCustomer.ShoppingCartItems
+                .Where(sci => sci.ShoppingCartType == ShoppingCartType.ShoppingCart)
+                .LimitPerStore(_storeContext.CurrentStore.Id)
+                .ToList();
+            if (!cart.Any())
+                return RedirectToRoute("ShoppingCart");
+
+            if (_orderSettings.OnePageCheckoutEnabled)
+                return RedirectToRoute("CheckoutOnePage");
+
+            if (_workContext.CurrentCustomer.IsGuest() && !_orderSettings.AnonymousCheckoutAllowed)
+                return new UnauthorizedResult();
+
+            //Check whether payment workflow is required
+            bool isPaymentWorkflowRequired = _orderProcessingService.IsPaymentWorkflowRequired(cart);
+            if (!isPaymentWorkflowRequired)
+            {
+                return RedirectToRoute("CheckoutConfirm");
+            }
+
+            //load payment method
+            var paymentMethodSystemName = _workContext.CurrentCustomer.GetAttribute<string>(
+                SystemCustomerAttributeNames.SelectedPaymentMethod,
+                _genericAttributeService, _storeContext.CurrentStore.Id);
+            var paymentMethod = _paymentService.LoadPaymentMethodBySystemName(paymentMethodSystemName);
+            if (paymentMethod == null)
+                return RedirectToRoute("CheckoutPaymentMethod");
+
+            //Check whether payment info should be skipped
+            if (paymentMethod.SkipPaymentInfo || 
+                (paymentMethod.PaymentMethodType == PaymentMethodType.Redirection && _paymentSettings.SkipPaymentInfoStepForRedirectionPaymentMethods))
+            {
+                //skip payment info page
+                var paymentInfo = new ProcessPaymentRequest();
+
+                //session save
+                this.HttpContext.Session.Set("OrderPaymentInfo", paymentInfo);
+
+                return RedirectToRoute("CheckoutConfirm");
+            }
+
+            //model
+            var model = _checkoutModelFactory.PreparePaymentInfoModel(paymentMethod);
+            return View(model);
+        }
+
+        [HttpPost, ActionName("PaymentInfo")]
+        [FormValueRequired("nextstep")]
+        public virtual IActionResult EnterPaymentInfo(IFormCollection form)
+        {
+            //validation
+            var cart = _workContext.CurrentCustomer.ShoppingCartItems
+                .Where(sci => sci.ShoppingCartType == ShoppingCartType.ShoppingCart)
+                .LimitPerStore(_storeContext.CurrentStore.Id)
+                .ToList();
+            if (!cart.Any())
+                return RedirectToRoute("ShoppingCart");
+
+            if (_orderSettings.OnePageCheckoutEnabled)
+                return RedirectToRoute("CheckoutOnePage");
+
+            if (_workContext.CurrentCustomer.IsGuest() && !_orderSettings.AnonymousCheckoutAllowed)
+                return new UnauthorizedResult();
+
+            //Check whether payment workflow is required
+            bool isPaymentWorkflowRequired = _orderProcessingService.IsPaymentWorkflowRequired(cart);
+            if (!isPaymentWorkflowRequired)
+            {
+                return RedirectToRoute("CheckoutConfirm");
+            }
+
+            //load payment method
+            var paymentMethodSystemName = _workContext.CurrentCustomer
+                .GetAttribute<string>(SystemCustomerAttributeNames.SelectedPaymentMethod, _genericAttributeService, _storeContext.CurrentStore.Id);
+            var paymentMethod = _paymentService.LoadPaymentMethodBySystemName(paymentMethodSystemName);
+            if (paymentMethod == null)
+                return RedirectToRoute("CheckoutPaymentMethod");
+
+            var warnings = paymentMethod.ValidatePaymentForm(form);
+            foreach (var warning in warnings)
+                ModelState.AddModelError("", warning);
+            if (ModelState.IsValid)
+            {
+                //get payment info
+                var paymentInfo = paymentMethod.GetPaymentInfo(form);
+
+                //session save
+                this.HttpContext.Session.Set("OrderPaymentInfo", paymentInfo);
+                return RedirectToRoute("CheckoutConfirm");
+            }
+
+            //If we got this far, something failed, redisplay form
+            //model
+            var model = _checkoutModelFactory.PreparePaymentInfoModel(paymentMethod);
+            return View(model);
+        }
+        
+        public virtual IActionResult Confirm()
+        {
+            //validation
+            var cart = _workContext.CurrentCustomer.ShoppingCartItems
+                .Where(sci => sci.ShoppingCartType == ShoppingCartType.ShoppingCart)
+                .LimitPerStore(_storeContext.CurrentStore.Id)
+                .ToList();
+            if (!cart.Any())
+                return RedirectToRoute("ShoppingCart");
+
+            if (_orderSettings.OnePageCheckoutEnabled)
+                return RedirectToRoute("CheckoutOnePage");
+
+            if (_workContext.CurrentCustomer.IsGuest() && !_orderSettings.AnonymousCheckoutAllowed)
+                return new UnauthorizedResult();
+
+            //model
+            var model = _checkoutModelFactory.PrepareConfirmOrderModel(cart);
+            return View(model);
+        }
+
+        [HttpPost, ActionName("Confirm")]
+        public virtual IActionResult ConfirmOrder()
+        {
+            //validation
+            var cart = _workContext.CurrentCustomer.ShoppingCartItems
+                .Where(sci => sci.ShoppingCartType == ShoppingCartType.ShoppingCart)
+                .LimitPerStore(_storeContext.CurrentStore.Id)
+                .ToList();
+            if (!cart.Any())
+                return RedirectToRoute("ShoppingCart");
+
+            if (_orderSettings.OnePageCheckoutEnabled)
+                return RedirectToRoute("CheckoutOnePage");
+
+            if (_workContext.CurrentCustomer.IsGuest() && !_orderSettings.AnonymousCheckoutAllowed)
+                return new UnauthorizedResult();
+
+
+            //model
+            var model = _checkoutModelFactory.PrepareConfirmOrderModel(cart);
+            try
+            {
+                var processPaymentRequest = this.HttpContext.Session.Get<ProcessPaymentRequest>("OrderPaymentInfo");
+                if (processPaymentRequest == null)
+                {
+                    //Check whether payment workflow is required
+                    if (_orderProcessingService.IsPaymentWorkflowRequired(cart))
+                        return RedirectToRoute("CheckoutPaymentInfo");
+                    
+                    processPaymentRequest = new ProcessPaymentRequest();
+                }
+                
+                //prevent 2 orders being placed within an X seconds time frame
+                if (!IsMinimumOrderPlacementIntervalValid(_workContext.CurrentCustomer))
+                    throw new Exception(_localizationService.GetResource("Checkout.MinOrderPlacementInterval"));
+
+                //place order
+                processPaymentRequest.StoreId = _storeContext.CurrentStore.Id;
+                processPaymentRequest.CustomerId = _workContext.CurrentCustomer.Id;
+                processPaymentRequest.PaymentMethodSystemName = _workContext.CurrentCustomer.GetAttribute<string>(
+                    SystemCustomerAttributeNames.SelectedPaymentMethod,
+                    _genericAttributeService, _storeContext.CurrentStore.Id);
+                var placeOrderResult = _orderProcessingService.PlaceOrder(processPaymentRequest);
+                if (placeOrderResult.Success)
+                {
+                    this.HttpContext.Session.Set<ProcessPaymentRequest>("OrderPaymentInfo", null);
+                    var postProcessPaymentRequest = new PostProcessPaymentRequest
+                    {
+                        Order = placeOrderResult.PlacedOrder
+                    };
+                    _paymentService.PostProcessPayment(postProcessPaymentRequest);
+
+                    if (_webHelper.IsRequestBeingRedirected || _webHelper.IsPostBeingDone)
+                    {
+                        //redirection or POST has been done in PostProcessPayment
+                        return Content("Redirected");
+                    }
+                    
+                    return RedirectToRoute("CheckoutCompleted", new { orderId = placeOrderResult.PlacedOrder.Id });
+                }
+                
+                foreach (var error in placeOrderResult.Errors)
+                    model.Warnings.Add(error);
+            }
+            catch (Exception exc)
+            {
+                _logger.Warning(exc.Message, exc);
+                model.Warnings.Add(exc.Message);
+            }
+
+            //If we got this far, something failed, redisplay form
+            return View(model);
+        }
+
+        #endregion
+
+        #region Methods (one page checkout)
+        
+        protected virtual JsonResult OpcLoadStepAfterShippingAddress(List<ShoppingCartItem> cart)
+        {
+            var shippingMethodModel = _checkoutModelFactory.PrepareShippingMethodModel(cart, _workContext.CurrentCustomer.ShippingAddress);
+            if (_shippingSettings.BypassShippingMethodSelectionIfOnlyOne &&
+                shippingMethodModel.ShippingMethods.Count == 1)
+            {
+                //if we have only one shipping method, then a customer doesn't have to choose a shipping method
+                _genericAttributeService.SaveAttribute(_workContext.CurrentCustomer,
+                    SystemCustomerAttributeNames.SelectedShippingOption,
+                    shippingMethodModel.ShippingMethods.First().ShippingOption,
+                    _storeContext.CurrentStore.Id);
+
+                //load next step
+                return OpcLoadStepAfterShippingMethod(cart);
+            }
+
+
+            return Json(new
+            {
+                update_section = new UpdateSectionJsonModel
+                {
+                    name = "shipping-method",
+                    html = this.RenderPartialViewToString("OpcShippingMethods", shippingMethodModel)
+                },
+                goto_section = "shipping_method"
+            });
+        }
+
+        protected virtual JsonResult OpcLoadStepAfterShippingMethod(List<ShoppingCartItem> cart)
+        {
+            //Check whether payment workflow is required
+            //we ignore reward points during cart total calculation
+            bool isPaymentWorkflowRequired = _orderProcessingService.IsPaymentWorkflowRequired(cart, false);
+            if (isPaymentWorkflowRequired)
+            {
+                //filter by country
+                int filterByCountryId = 0;
+                if (_addressSettings.CountryEnabled &&
+                    _workContext.CurrentCustomer.BillingAddress != null &&
+                    _workContext.CurrentCustomer.BillingAddress.Country != null)
+                {
+                    filterByCountryId = _workContext.CurrentCustomer.BillingAddress.Country.Id;
+                }
+
+                //payment is required
+                var paymentMethodModel = _checkoutModelFactory.PreparePaymentMethodModel(cart, filterByCountryId);
+
+                if (_paymentSettings.BypassPaymentMethodSelectionIfOnlyOne &&
+                    paymentMethodModel.PaymentMethods.Count == 1 && !paymentMethodModel.DisplayRewardPoints)
+                {
+                    //if we have only one payment method and reward points are disabled or the current customer doesn't have any reward points
+                    //so customer doesn't have to choose a payment method
+
+                    var selectedPaymentMethodSystemName = paymentMethodModel.PaymentMethods[0].PaymentMethodSystemName;
+                    _genericAttributeService.SaveAttribute(_workContext.CurrentCustomer,
+                        SystemCustomerAttributeNames.SelectedPaymentMethod,
+                        selectedPaymentMethodSystemName, _storeContext.CurrentStore.Id);
+
+                    var paymentMethodInst = _paymentService.LoadPaymentMethodBySystemName(selectedPaymentMethodSystemName);
+                    if (paymentMethodInst == null ||
+                        !paymentMethodInst.IsPaymentMethodActive(_paymentSettings) ||
+                        !_pluginFinder.AuthenticateStore(paymentMethodInst.PluginDescriptor, _storeContext.CurrentStore.Id) ||
+                        !_pluginFinder.AuthorizedForUser(paymentMethodInst.PluginDescriptor, _workContext.CurrentCustomer))
+                        throw new Exception("Selected payment method can't be parsed");
+
+                    return OpcLoadStepAfterPaymentMethod(paymentMethodInst, cart);
+                }
+                
+                //customer have to choose a payment method
+                return Json(new
+                {
+                    update_section = new UpdateSectionJsonModel
+                    {
+                        name = "payment-method",
+                        html = this.RenderPartialViewToString("OpcPaymentMethods", paymentMethodModel)
+                    },
+                    goto_section = "payment_method"
+                });
+            }
+
+            //payment is not required
+            _genericAttributeService.SaveAttribute<string>(_workContext.CurrentCustomer,
+                SystemCustomerAttributeNames.SelectedPaymentMethod, null, _storeContext.CurrentStore.Id);
+
+            var confirmOrderModel = _checkoutModelFactory.PrepareConfirmOrderModel(cart);
+            return Json(new
+            {
+                update_section = new UpdateSectionJsonModel
+                {
+                    name = "confirm-order",
+                    html = this.RenderPartialViewToString("OpcConfirmOrder", confirmOrderModel)
+                },
+                goto_section = "confirm_order"
+            });
+        }
+
+        protected virtual JsonResult OpcLoadStepAfterPaymentMethod(IPaymentMethod paymentMethod, List<ShoppingCartItem> cart)
+        {
+            if (paymentMethod.SkipPaymentInfo ||
+                (paymentMethod.PaymentMethodType == PaymentMethodType.Redirection && _paymentSettings.SkipPaymentInfoStepForRedirectionPaymentMethods))
+            {
+                //skip payment info page
+                var paymentInfo = new ProcessPaymentRequest();
+
+                //session save
+                this.HttpContext.Session.Set("OrderPaymentInfo", paymentInfo);
+
+                var confirmOrderModel = _checkoutModelFactory.PrepareConfirmOrderModel(cart);
+                return Json(new
+                {
+                    update_section = new UpdateSectionJsonModel
+                    {
+                        name = "confirm-order",
+                        html = this.RenderPartialViewToString("OpcConfirmOrder", confirmOrderModel)
+                    },
+                    goto_section = "confirm_order"
+                });
+            }
+
+
+            //return payment info page
+            var paymenInfoModel = _checkoutModelFactory.PreparePaymentInfoModel(paymentMethod);
+            return Json(new
+            {
+                update_section = new UpdateSectionJsonModel
+                {
+                    name = "payment-info",
+                    html = this.RenderPartialViewToString("OpcPaymentInfo", paymenInfoModel)
+                },
+                goto_section = "payment_info"
+            });
+        }
+
+        public virtual IActionResult OnePageCheckout()
+        {
+            //validation
+            var cart = _workContext.CurrentCustomer.ShoppingCartItems
+                .Where(sci => sci.ShoppingCartType == ShoppingCartType.ShoppingCart)
+                .LimitPerStore(_storeContext.CurrentStore.Id)
+                .ToList();
+
+            if (!cart.Any())
+                return RedirectToRoute("ShoppingCart");
+
+            if (!_orderSettings.OnePageCheckoutEnabled)
+                return RedirectToRoute("Checkout");
+
+            if (_workContext.CurrentCustomer.IsGuest() && !_orderSettings.AnonymousCheckoutAllowed)
+                return new UnauthorizedResult();
+
+            var model = _checkoutModelFactory.PrepareOnePageCheckoutModel(cart);
+            return View(model);
+        }
+        
+        public virtual IActionResult OpcSaveBilling(CheckoutBillingAddressModel model)
+        {
+            try
+            {
+                //validation
+                var cart = _workContext.CurrentCustomer.ShoppingCartItems
+                    .Where(sci => sci.ShoppingCartType == ShoppingCartType.ShoppingCart)
+                    .LimitPerStore(_storeContext.CurrentStore.Id)
+                    .ToList();
+                if (!cart.Any())
+                    throw new Exception("Your cart is empty");
+
+                if (!_orderSettings.OnePageCheckoutEnabled)
+                    throw new Exception("One page checkout is disabled");
+
+                if (_workContext.CurrentCustomer.IsGuest() && !_orderSettings.AnonymousCheckoutAllowed)
+                    throw new Exception("Anonymous checkout is not allowed");
+
+                int.TryParse(model.Form["billing_address_id"], out int billingAddressId);
+
+                if (billingAddressId > 0)
+                {
+                    //existing address
+                    var address = _workContext.CurrentCustomer.Addresses.FirstOrDefault(a => a.Id == billingAddressId);
+                    if (address == null)
+                        throw new Exception("Address can't be loaded");
+
+                    _workContext.CurrentCustomer.BillingAddress = address;
+                    _customerService.UpdateCustomer(_workContext.CurrentCustomer);
+                }
+                else
+                {
+                    //new address
+                    var newAddress = model.BillingNewAddress;
+
+                    //custom address attributes
+                    var customAttributes = model.Form.ParseCustomAddressAttributes(_addressAttributeParser, _addressAttributeService);
+                    var customAttributeWarnings = _addressAttributeParser.GetAttributeWarnings(customAttributes);
+                    foreach (var error in customAttributeWarnings)
+                    {
+                        ModelState.AddModelError("", error);
+                    }
+
+                    //validate model
+                    if (!ModelState.IsValid)
+                    {
+                        //model is not valid. redisplay the form with errors
+                        var billingAddressModel = _checkoutModelFactory.PrepareBillingAddressModel(cart,
+                            selectedCountryId: newAddress.CountryId,
+                            overrideAttributesXml: customAttributes);
+                        billingAddressModel.NewAddressPreselected = true;
+                        return Json(new
+                        {
+                            update_section = new UpdateSectionJsonModel
+                            {
+                                name = "billing",
+                                html = this.RenderPartialViewToString("OpcBillingAddress", billingAddressModel)
+                            },
+                            wrong_billing_address = true,
+                        });
+                    }
+
+                    //try to find an address with the same values (don't duplicate records)
+                    var address = _workContext.CurrentCustomer.Addresses.ToList().FindAddress(
+                        newAddress.FirstName, newAddress.LastName, newAddress.PhoneNumber,
+                        newAddress.Email, newAddress.FaxNumber, newAddress.Company,
+                        newAddress.Address1, newAddress.Address2, newAddress.City,
+                        newAddress.StateProvinceId, newAddress.ZipPostalCode,
+                        newAddress.CountryId, customAttributes);
+                    if (address == null)
+                    {
+                        //address is not found. let's create a new one
+                        address = newAddress.ToEntity();
+                        address.CustomAttributes = customAttributes;
+                        address.CreatedOnUtc = DateTime.UtcNow;
+                        //some validation
+                        if (address.CountryId == 0)
+                            address.CountryId = null;
+                        if (address.StateProvinceId == 0)
+                            address.StateProvinceId = null;
+                        if (address.CountryId.HasValue && address.CountryId.Value > 0)
+                        {
+                            address.Country = _countryService.GetCountryById(address.CountryId.Value);
+                        }
+                        _workContext.CurrentCustomer.Addresses.Add(address);
+                    }
+                    _workContext.CurrentCustomer.BillingAddress = address;
+                    _customerService.UpdateCustomer(_workContext.CurrentCustomer);
+                }
+
+                if (cart.RequiresShipping())
+                {
+                    //shipping is required
+                    if (_shippingSettings.ShipToSameAddress && model.ShipToSameAddress)
+                    {
+                        //ship to the same address
+                        _workContext.CurrentCustomer.ShippingAddress = _workContext.CurrentCustomer.BillingAddress;
+                        _customerService.UpdateCustomer(_workContext.CurrentCustomer);
+                        //reset selected shipping method (in case if "pick up in store" was selected)
+                        _genericAttributeService.SaveAttribute<ShippingOption>(_workContext.CurrentCustomer, SystemCustomerAttributeNames.SelectedShippingOption, null, _storeContext.CurrentStore.Id);
+                        _genericAttributeService.SaveAttribute<PickupPoint>(_workContext.CurrentCustomer, SystemCustomerAttributeNames.SelectedPickupPoint, null, _storeContext.CurrentStore.Id);
+                        //limitation - "Ship to the same address" doesn't properly work in "pick up in store only" case (when no shipping plugins are available) 
+                        return OpcLoadStepAfterShippingAddress(cart);
+                    }
+                    else
+                    {
+                        //do not ship to the same address
+                        var shippingAddressModel = _checkoutModelFactory.PrepareShippingAddressModel(prePopulateNewAddressWithCustomerFields: true);
+
+                        return Json(new
+                        {
+                            update_section = new UpdateSectionJsonModel
+                            {
+                                name = "shipping",
+                                html = this.RenderPartialViewToString("OpcShippingAddress", shippingAddressModel)
+                            },
+                            goto_section = "shipping"
+                        });
+                    }
+                }
+
+                //shipping is not required
+                _workContext.CurrentCustomer.ShippingAddress = null;
+                _customerService.UpdateCustomer(_workContext.CurrentCustomer);
+
+                _genericAttributeService.SaveAttribute<ShippingOption>(_workContext.CurrentCustomer, SystemCustomerAttributeNames.SelectedShippingOption, null, _storeContext.CurrentStore.Id);
+
+                //load next step
+                return OpcLoadStepAfterShippingMethod(cart);
+            }
+            catch (Exception exc)
+            {
+                _logger.Warning(exc.Message, exc, _workContext.CurrentCustomer);
+                return Json(new { error = 1, message = exc.Message });
+            }
+        }
+
+        public virtual IActionResult OpcSaveShipping(CheckoutShippingAddressModel model)
+        {
+            try
+            {
+                //validation
+                var cart = _workContext.CurrentCustomer.ShoppingCartItems
+                    .Where(sci => sci.ShoppingCartType == ShoppingCartType.ShoppingCart)
+                    .LimitPerStore(_storeContext.CurrentStore.Id)
+                    .ToList();
+                if (!cart.Any())
+                    throw new Exception("Your cart is empty");
+
+                if (!_orderSettings.OnePageCheckoutEnabled)
+                    throw new Exception("One page checkout is disabled");
+
+                if (_workContext.CurrentCustomer.IsGuest() && !_orderSettings.AnonymousCheckoutAllowed)
+                    throw new Exception("Anonymous checkout is not allowed");
+
+                if (!cart.RequiresShipping())
+                    throw new Exception("Shipping is not required");
+
+                //pickup point
+                if (_shippingSettings.AllowPickUpInStore)
+                {
+                    if (model.PickUpInStore)
+                    {
+                        //no shipping address selected
+                        _workContext.CurrentCustomer.ShippingAddress = null;
+                        _customerService.UpdateCustomer(_workContext.CurrentCustomer);
+
+                        var pickupPoint = model.Form["pickup-points-id"].ToString().Split(new[] { "___" }, StringSplitOptions.None);
+                        var pickupPoints = _shippingService.GetPickupPoints(_workContext.CurrentCustomer.BillingAddress,
+                            _workContext.CurrentCustomer, pickupPoint[1], _storeContext.CurrentStore.Id).PickupPoints.ToList();
+                        var selectedPoint = pickupPoints.FirstOrDefault(x => x.Id.Equals(pickupPoint[0]));
+                        if (selectedPoint == null)
+                            throw new Exception("Pickup point is not allowed");
+
+                        var pickUpInStoreShippingOption = new ShippingOption
+                        {
+                            Name = string.Format(_localizationService.GetResource("Checkout.PickupPoints.Name"), selectedPoint.Name),
+                            Rate = selectedPoint.PickupFee,
+                            Description = selectedPoint.Description,
+                            ShippingRateComputationMethodSystemName = selectedPoint.ProviderSystemName
+                        };
+                        _genericAttributeService.SaveAttribute(_workContext.CurrentCustomer, SystemCustomerAttributeNames.SelectedShippingOption, pickUpInStoreShippingOption, _storeContext.CurrentStore.Id);
+                        _genericAttributeService.SaveAttribute(_workContext.CurrentCustomer, SystemCustomerAttributeNames.SelectedPickupPoint, selectedPoint, _storeContext.CurrentStore.Id);
+
+                        //load next step
+                        return OpcLoadStepAfterShippingMethod(cart);
+                    }
+
+                    //set value indicating that "pick up in store" option has not been chosen
+                    _genericAttributeService.SaveAttribute<PickupPoint>(_workContext.CurrentCustomer, SystemCustomerAttributeNames.SelectedPickupPoint, null, _storeContext.CurrentStore.Id);
+                }
+
+                int.TryParse(model.Form["shipping_address_id"], out int shippingAddressId);
+
+                if (shippingAddressId > 0)
+                {
+                    //existing address
+                    var address = _workContext.CurrentCustomer.Addresses.FirstOrDefault(a => a.Id == shippingAddressId);
+                    if (address == null)
+                        throw new Exception("Address can't be loaded");
+
+                    _workContext.CurrentCustomer.ShippingAddress = address;
+                    _customerService.UpdateCustomer(_workContext.CurrentCustomer);
+                }
+                else
+                {
+                    //new address
+                    var newAddress = model.ShippingNewAddress;
+
+                    //custom address attributes
+                    var customAttributes = model.Form.ParseCustomAddressAttributes(_addressAttributeParser, _addressAttributeService);
+                    var customAttributeWarnings = _addressAttributeParser.GetAttributeWarnings(customAttributes);
+                    foreach (var error in customAttributeWarnings)
+                    {
+                        ModelState.AddModelError("", error);
+                    }
+
+                    //validate model
+                    if (!ModelState.IsValid)
+                    {
+                        //model is not valid. redisplay the form with errors
+                        var shippingAddressModel = _checkoutModelFactory.PrepareShippingAddressModel(
+                            selectedCountryId: newAddress.CountryId,
+                            overrideAttributesXml: customAttributes);
+                        shippingAddressModel.NewAddressPreselected = true;
+                        return Json(new
+                        {
+                            update_section = new UpdateSectionJsonModel
+                            {
+                                name = "shipping",
+                                html = this.RenderPartialViewToString("OpcShippingAddress", shippingAddressModel)
+                            }
+                        });
+                    }
+
+                    //try to find an address with the same values (don't duplicate records)
+                    var address = _workContext.CurrentCustomer.Addresses.ToList().FindAddress(
+                        newAddress.FirstName, newAddress.LastName, newAddress.PhoneNumber,
+                        newAddress.Email, newAddress.FaxNumber, newAddress.Company,
+                        newAddress.Address1, newAddress.Address2, newAddress.City,
+                        newAddress.StateProvinceId, newAddress.ZipPostalCode,
+                        newAddress.CountryId, customAttributes);
+                    if (address == null)
+                    {
+                        address = newAddress.ToEntity();
+                        address.CustomAttributes = customAttributes;
+                        address.CreatedOnUtc = DateTime.UtcNow;
+                        //little hack here (TODO: find a better solution)
+                        //EF does not load navigation properties for newly created entities (such as this "Address").
+                        //we have to load them manually 
+                        //otherwise, "Country" property of "Address" entity will be null in shipping rate computation methods
+                        if (address.CountryId.HasValue)
+                            address.Country = _countryService.GetCountryById(address.CountryId.Value);
+                        if (address.StateProvinceId.HasValue)
+                            address.StateProvince = _stateProvinceService.GetStateProvinceById(address.StateProvinceId.Value);
+
+                        //other null validations
+                        if (address.CountryId == 0)
+                            address.CountryId = null;
+                        if (address.StateProvinceId == 0)
+                            address.StateProvinceId = null;
+                        _workContext.CurrentCustomer.Addresses.Add(address);
+                    }
+                    _workContext.CurrentCustomer.ShippingAddress = address;
+                    _customerService.UpdateCustomer(_workContext.CurrentCustomer);
+                }
+
+                return OpcLoadStepAfterShippingAddress(cart);
+            }
+            catch (Exception exc)
+            {
+                _logger.Warning(exc.Message, exc, _workContext.CurrentCustomer);
+                return Json(new { error = 1, message = exc.Message });
+            }
+        }
+
+        public virtual IActionResult OpcSaveShippingMethod(string shippingoption)
+        {
+            try
+            {
+                //validation
+                var cart = _workContext.CurrentCustomer.ShoppingCartItems
+                    .Where(sci => sci.ShoppingCartType == ShoppingCartType.ShoppingCart)
+                    .LimitPerStore(_storeContext.CurrentStore.Id)
+                    .ToList();
+                if (!cart.Any())
+                    throw new Exception("Your cart is empty");
+
+                if (!_orderSettings.OnePageCheckoutEnabled)
+                    throw new Exception("One page checkout is disabled");
+
+                if (_workContext.CurrentCustomer.IsGuest() && !_orderSettings.AnonymousCheckoutAllowed)
+                    throw new Exception("Anonymous checkout is not allowed");
+                
+                if (!cart.RequiresShipping())
+                    throw new Exception("Shipping is not required");
+
+                //parse selected method 
+                if (String.IsNullOrEmpty(shippingoption))
+                    throw new Exception("Selected shipping method can't be parsed");
+                var splittedOption = shippingoption.Split(new [] { "___" }, StringSplitOptions.RemoveEmptyEntries);
+                if (splittedOption.Length != 2)
+                    throw new Exception("Selected shipping method can't be parsed");
+                string selectedName = splittedOption[0];
+                string shippingRateComputationMethodSystemName = splittedOption[1];
+                
+                //find it
+                //performance optimization. try cache first
+                var shippingOptions = _workContext.CurrentCustomer.GetAttribute<List<ShippingOption>>(SystemCustomerAttributeNames.OfferedShippingOptions, _storeContext.CurrentStore.Id);
+                if (shippingOptions == null || !shippingOptions.Any())
+                {
+                    //not found? let's load them using shipping service
+                    shippingOptions = _shippingService.GetShippingOptions(cart, _workContext.CurrentCustomer.ShippingAddress, 
+                        _workContext.CurrentCustomer, shippingRateComputationMethodSystemName, _storeContext.CurrentStore.Id).ShippingOptions.ToList();
+                }
+                else
+                {
+                    //loaded cached results. let's filter result by a chosen shipping rate computation method
+                    shippingOptions = shippingOptions.Where(so => so.ShippingRateComputationMethodSystemName.Equals(shippingRateComputationMethodSystemName, StringComparison.InvariantCultureIgnoreCase))
+                        .ToList();
+                }
+                
+                var shippingOption = shippingOptions
+                    .Find(so => !String.IsNullOrEmpty(so.Name) && so.Name.Equals(selectedName, StringComparison.InvariantCultureIgnoreCase));
+                if (shippingOption == null)
+                    throw new Exception("Selected shipping method can't be loaded");
+
+                //save
+                _genericAttributeService.SaveAttribute(_workContext.CurrentCustomer, SystemCustomerAttributeNames.SelectedShippingOption, shippingOption, _storeContext.CurrentStore.Id);
+
+                //load next step
+                return OpcLoadStepAfterShippingMethod(cart);
+            }
+            catch (Exception exc)
+            {
+                _logger.Warning(exc.Message, exc, _workContext.CurrentCustomer);
+                return Json(new { error = 1, message = exc.Message });
+            }
+        }
+
+        public virtual IActionResult OpcSavePaymentMethod(string paymentmethod, CheckoutPaymentMethodModel model)
+        {
+            try
+            {
+                //validation
+                var cart = _workContext.CurrentCustomer.ShoppingCartItems
+                    .Where(sci => sci.ShoppingCartType == ShoppingCartType.ShoppingCart)
+                    .LimitPerStore(_storeContext.CurrentStore.Id)
+                    .ToList();
+                if (!cart.Any())
+                    throw new Exception("Your cart is empty");
+
+                if (!_orderSettings.OnePageCheckoutEnabled)
+                    throw new Exception("One page checkout is disabled");
+
+                if (_workContext.CurrentCustomer.IsGuest() && !_orderSettings.AnonymousCheckoutAllowed)
+                    throw new Exception("Anonymous checkout is not allowed");
+
+                //payment method 
+                if (String.IsNullOrEmpty(paymentmethod))
+                    throw new Exception("Selected payment method can't be parsed");
+
+                //reward points
+                if (_rewardPointsSettings.Enabled)
+                {
+                    _genericAttributeService.SaveAttribute(_workContext.CurrentCustomer,
+                        SystemCustomerAttributeNames.UseRewardPointsDuringCheckout, model.UseRewardPoints,
+                        _storeContext.CurrentStore.Id);
+                }
+
+                //Check whether payment workflow is required
+                bool isPaymentWorkflowRequired = _orderProcessingService.IsPaymentWorkflowRequired(cart);
+                if (!isPaymentWorkflowRequired)
+                {
+                    //payment is not required
+                    _genericAttributeService.SaveAttribute<string>(_workContext.CurrentCustomer,
+                        SystemCustomerAttributeNames.SelectedPaymentMethod, null, _storeContext.CurrentStore.Id);
+
+                    var confirmOrderModel = _checkoutModelFactory.PrepareConfirmOrderModel(cart);
+                    return Json(new
+                    {
+                        update_section = new UpdateSectionJsonModel
+                        {
+                            name = "confirm-order",
+                            html = this.RenderPartialViewToString("OpcConfirmOrder", confirmOrderModel)
+                        },
+                        goto_section = "confirm_order"
+                    });
+                }
+
+                var paymentMethodInst = _paymentService.LoadPaymentMethodBySystemName(paymentmethod);
+                if (paymentMethodInst == null ||
+                    !paymentMethodInst.IsPaymentMethodActive(_paymentSettings) ||
+                    !_pluginFinder.AuthenticateStore(paymentMethodInst.PluginDescriptor, _storeContext.CurrentStore.Id) ||
+                    !_pluginFinder.AuthorizedForUser(paymentMethodInst.PluginDescriptor, _workContext.CurrentCustomer))
+                    throw new Exception("Selected payment method can't be parsed");
+
+                //save
+                _genericAttributeService.SaveAttribute(_workContext.CurrentCustomer,
+                    SystemCustomerAttributeNames.SelectedPaymentMethod, paymentmethod, _storeContext.CurrentStore.Id);
+
+                return OpcLoadStepAfterPaymentMethod(paymentMethodInst, cart);
+            }
+            catch (Exception exc)
+            {
+                _logger.Warning(exc.Message, exc, _workContext.CurrentCustomer);
+                return Json(new { error = 1, message = exc.Message });
+            }
+        }
+
+        public virtual IActionResult OpcSavePaymentInfo(IFormCollection form)
+        {
+            try
+            {
+                //validation
+                var cart = _workContext.CurrentCustomer.ShoppingCartItems
+                    .Where(sci => sci.ShoppingCartType == ShoppingCartType.ShoppingCart)
+                    .LimitPerStore(_storeContext.CurrentStore.Id)
+                    .ToList();
+                if (!cart.Any())
+                    throw new Exception("Your cart is empty");
+
+                if (!_orderSettings.OnePageCheckoutEnabled)
+                    throw new Exception("One page checkout is disabled");
+
+                if (_workContext.CurrentCustomer.IsGuest() && !_orderSettings.AnonymousCheckoutAllowed)
+                    throw new Exception("Anonymous checkout is not allowed");
+
+                var paymentMethodSystemName = _workContext.CurrentCustomer
+                    .GetAttribute<string>(SystemCustomerAttributeNames.SelectedPaymentMethod, _genericAttributeService, _storeContext.CurrentStore.Id);
+                var paymentMethod = _paymentService.LoadPaymentMethodBySystemName(paymentMethodSystemName);
+                if (paymentMethod == null)
+                    throw new Exception("Payment method is not selected");
+                
+                var warnings = paymentMethod.ValidatePaymentForm(form);
+                foreach (var warning in warnings)
+                    ModelState.AddModelError("", warning);
+                if (ModelState.IsValid)
+                {
+                    //get payment info
+                    var paymentInfo = paymentMethod.GetPaymentInfo(form);
+
+                    //session save
+                    this.HttpContext.Session.Set("OrderPaymentInfo", paymentInfo);
+
+                    var confirmOrderModel = _checkoutModelFactory.PrepareConfirmOrderModel(cart);
+                    return Json(new
+                    {
+                        update_section = new UpdateSectionJsonModel
+                        {
+                            name = "confirm-order",
+                            html = this.RenderPartialViewToString("OpcConfirmOrder", confirmOrderModel)
+                        },
+                        goto_section = "confirm_order"
+                    });
+                }
+
+                //If we got this far, something failed, redisplay form
+                var paymenInfoModel = _checkoutModelFactory.PreparePaymentInfoModel(paymentMethod);
+                return Json(new
+                {
+                    update_section = new UpdateSectionJsonModel
+                    {
+                        name = "payment-info",
+                        html = this.RenderPartialViewToString("OpcPaymentInfo", paymenInfoModel)
+                    }
+                });
+            }
+            catch (Exception exc)
+            {
+                _logger.Warning(exc.Message, exc, _workContext.CurrentCustomer);
+                return Json(new { error = 1, message = exc.Message });
+            }
+        }
+
+        public virtual IActionResult OpcConfirmOrder()
+        {
+            try
+            {
+                //validation
+                var cart = _workContext.CurrentCustomer.ShoppingCartItems
+                    .Where(sci => sci.ShoppingCartType == ShoppingCartType.ShoppingCart)
+                    .LimitPerStore(_storeContext.CurrentStore.Id)
+                    .ToList();
+                if (!cart.Any())
+                    throw new Exception("Your cart is empty");
+
+                if (!_orderSettings.OnePageCheckoutEnabled)
+                    throw new Exception("One page checkout is disabled");
+
+                if (_workContext.CurrentCustomer.IsGuest() && !_orderSettings.AnonymousCheckoutAllowed)
+                    throw new Exception("Anonymous checkout is not allowed");
+
+                //prevent 2 orders being placed within an X seconds time frame
+                if (!IsMinimumOrderPlacementIntervalValid(_workContext.CurrentCustomer))
+                    throw new Exception(_localizationService.GetResource("Checkout.MinOrderPlacementInterval"));
+
+                //place order
+                var processPaymentRequest = this.HttpContext.Session.Get<ProcessPaymentRequest>("OrderPaymentInfo");
+                if (processPaymentRequest == null)
+                {
+                    //Check whether payment workflow is required
+                    if (_orderProcessingService.IsPaymentWorkflowRequired(cart))
+                    {
+                        throw new Exception("Payment information is not entered");
+                    }
+                    else
+                        processPaymentRequest = new ProcessPaymentRequest();
+                }
+
+                processPaymentRequest.StoreId = _storeContext.CurrentStore.Id;
+                processPaymentRequest.CustomerId = _workContext.CurrentCustomer.Id;
+                processPaymentRequest.PaymentMethodSystemName = _workContext.CurrentCustomer.GetAttribute<string>(
+                    SystemCustomerAttributeNames.SelectedPaymentMethod,
+                    _genericAttributeService, _storeContext.CurrentStore.Id);
+                var placeOrderResult = _orderProcessingService.PlaceOrder(processPaymentRequest);
+                if (placeOrderResult.Success)
+                {
+                    this.HttpContext.Session.Set<ProcessPaymentRequest>("OrderPaymentInfo", null);
+                    var postProcessPaymentRequest = new PostProcessPaymentRequest
+                    {
+                        Order = placeOrderResult.PlacedOrder
+                    };
+
+
+                    var paymentMethod = _paymentService.LoadPaymentMethodBySystemName(placeOrderResult.PlacedOrder.PaymentMethodSystemName);
+                    if (paymentMethod == null)
+                        //payment method could be null if order total is 0
+                        //success
+                        return Json(new { success = 1 });
+
+                    if (paymentMethod.PaymentMethodType == PaymentMethodType.Redirection)
+                    {
+                        //Redirection will not work because it's AJAX request.
+                        //That's why we don't process it here (we redirect a user to another page where he'll be redirected)
+
+                        //redirect
+                        return Json(new
+                        {
+                            redirect = $"{_webHelper.GetStoreLocation()}checkout/OpcCompleteRedirectionPayment"
+                        });
+                    }
+
+                    _paymentService.PostProcessPayment(postProcessPaymentRequest);
+                    //success
+                    return Json(new {success = 1});
+                }
+                
+                //error
+                var confirmOrderModel = new CheckoutConfirmModel();
+                foreach (var error in placeOrderResult.Errors)
+                    confirmOrderModel.Warnings.Add(error); 
+                    
+                return Json(new
+                {
+                    update_section = new UpdateSectionJsonModel
+                    {
+                        name = "confirm-order",
+                        html = this.RenderPartialViewToString("OpcConfirmOrder", confirmOrderModel)
+                    },
+                    goto_section = "confirm_order"
+                });
+            }
+            catch (Exception exc)
+            {
+                _logger.Warning(exc.Message, exc, _workContext.CurrentCustomer);
+                return Json(new { error = 1, message = exc.Message });
+            }
+        }
+
+        public virtual IActionResult OpcCompleteRedirectionPayment()
+        {
+            try
+            {
+                //validation
+                if (!_orderSettings.OnePageCheckoutEnabled)
+                    return RedirectToRoute("HomePage");
+
+                if (_workContext.CurrentCustomer.IsGuest() && !_orderSettings.AnonymousCheckoutAllowed)
+                    return new UnauthorizedResult();
+
+                //get the order
+                var order = _orderService.SearchOrders(storeId: _storeContext.CurrentStore.Id,
+                customerId: _workContext.CurrentCustomer.Id, pageSize: 1)
+                    .FirstOrDefault();
+                if (order == null)
+                    return RedirectToRoute("HomePage");
+
+                
+                var paymentMethod = _paymentService.LoadPaymentMethodBySystemName(order.PaymentMethodSystemName);
+                if (paymentMethod == null)
+                    return RedirectToRoute("HomePage");
+                if (paymentMethod.PaymentMethodType != PaymentMethodType.Redirection)
+                    return RedirectToRoute("HomePage");
+
+                //ensure that order has been just placed
+                if ((DateTime.UtcNow - order.CreatedOnUtc).TotalMinutes > 3)
+                    return RedirectToRoute("HomePage");
+
+
+                //Redirection will not work on one page checkout page because it's AJAX request.
+                //That's why we process it here
+                var postProcessPaymentRequest = new PostProcessPaymentRequest
+                {
+                    Order = order
+                };
+
+                _paymentService.PostProcessPayment(postProcessPaymentRequest);
+
+                if (_webHelper.IsRequestBeingRedirected || _webHelper.IsPostBeingDone)
+                {
+                    //redirection or POST has been done in PostProcessPayment
+                    return Content("Redirected");
+                }
+                
+                //if no redirection has been done (to a third-party payment page)
+                //theoretically it's not possible
+                return RedirectToRoute("CheckoutCompleted", new { orderId = order.Id });
+            }
+            catch (Exception exc)
+            {
+                _logger.Warning(exc.Message, exc, _workContext.CurrentCustomer);
+                return Content(exc.Message);
+            }
+        }
+        
+        #endregion
+
+    }
 }