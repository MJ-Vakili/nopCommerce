--- conflicted
+++ resolved
@@ -1,420 +1,398 @@
-﻿@model RegisterModel
-@using System.Text.Encodings.Web
-@{
-    Layout = "_ColumnsOne";
-
-    //title
-    Html.AddTitleParts(T("PageTitle.Register").Text);
-    //page class
-    Html.AppendPageCssClassParts("html-registration-page");
-}
-@if (Model.CountryEnabled && Model.StateProvinceEnabled)
-{
-    <script type="text/javascript">
-        $(document).ready(function () {
-            $("#@Html.FieldIdFor(model => model.CountryId)").change(function () {
-                var selectedItem = $(this).val();
-                var ddlStates = $("#@Html.FieldIdFor(model => model.StateProvinceId)");
-                var statesProgress = $("#states-loading-progress");
-                statesProgress.show();
-                $.ajax({
-                    cache: false,
-                    type: "GET",
-                    url: "@(Url.RouteUrl("GetStatesByCountryId"))",
-                    data: { "countryId": selectedItem, "addSelectStateItem": "true" },
-                    success: function (data) {
-                        ddlStates.html('');
-                        $.each(data, function (id, option) {
-                            ddlStates.append($('<option></option>').val(option.id).html(option.name));
-                        });
-                        statesProgress.hide();
-                    },
-                    error: function (xhr, ajaxOptions, thrownError) {
-                        alert('Failed to retrieve states.');
-                        statesProgress.hide();
-                    }
-                });
-            });
-        });
-    </script>
-}
-<<<<<<< HEAD
-@using (Html.BeginForm())
-{
-    @Html.AntiForgeryToken()
-    <div class="page registration-page">
-        <div class="page-title">
-            <h1>@T("Account.Register")</h1>
-        </div>
-        <div class="page-body">
-            @{
-                var validationSummary = Html.ValidationSummary(true);
-            }
-            @if (!String.IsNullOrEmpty(validationSummary.ToHtmlString()))
-            {
-                <div class="message-error">@validationSummary</div>
-            }
-            @await Html.PartialAsync("_ExternalAuthentication.AssociateMessage")
-=======
-<div class="page registration-page">
-    <div class="page-title">
-        <h1>@T("Account.Register")</h1>
-    </div>
-    <div class="page-body">
-        @*TODO @await Html.PartialAsync("_ExternalAuthentication.AssociateMessage")*@
-        <form asp-route="Register" method="post">
-            <div asp-validation-summary="ModelOnly" class="message-error"></div>
->>>>>>> b52f6bec
-            <div class="fieldset">
-                <div class="title">
-                    <strong>@T("Account.YourPersonalDetails")</strong>
-                </div>
-                <div class="form-fields">
-                    @if (Model.GenderEnabled)
-                    {
-                        <div class="inputs">
-                            <label>@T("Account.Fields.Gender"):</label>
-                            <div class="gender">
-                                <span class="male">
-                                    @Html.RadioButton("Gender", "M", (Model.Gender == "M"), new { id = "gender-male" })
-                                    <label class="forcheckbox" for="gender-male">@T("Account.Fields.Gender.Male")</label>
-                                </span>
-                                <span class="female">
-                                    @Html.RadioButton("Gender", "F", (Model.Gender == "F"), new { id = "gender-female" })
-                                    <label class="forcheckbox" for="gender-female">@T("Account.Fields.Gender.Female")</label>
-                                </span>
-                            </div>
-                        </div>
-                    }
-                    <div class="inputs">
-                        <label asp-for="FirstName">@T("Account.Fields.FirstName"):</label>
-                        <input asp-for="FirstName" />
-                        <nop-required />
-                        <span asp-validation-for="FirstName"></span>
-                    </div>
-                    <div class="inputs">
-                        <label asp-for="LastName">@T("Account.Fields.LastName"):</label>
-                        <input asp-for="LastName" />
-                        <nop-required />
-                        <span asp-validation-for="LastName"></span>
-                    </div>
-                    @if (Model.DateOfBirthEnabled)
-                    {
-                        <div class="inputs date-of-birth">
-                            <label>@T("Account.Fields.DateOfBirth"):</label>
-                            @Html.DatePickerDropDowns(Html.FieldNameFor(x => x.DateOfBirthDay),
-                            Html.FieldNameFor(x => x.DateOfBirthMonth),
-                            Html.FieldNameFor(x => x.DateOfBirthYear),
-                            DateTime.Now.Year - 110,
-                            DateTime.Now.Year,
-                            Model.DateOfBirthDay,
-                            Model.DateOfBirthMonth,
-                            Model.DateOfBirthYear)
-                            @if (Model.DateOfBirthRequired)
-                            {
-                                <nop-required />
-                            }
-                            <span asp-validation-for="DateOfBirthDay"></span>
-                            <span asp-validation-for="DateOfBirthMonth"></span>
-                            <span asp-validation-for="DateOfBirthYear"></span>
-                        </div>
-                    }
-                    <div class="inputs">
-                        <label asp-for="Email">@T("Account.Fields.Email"):</label>
-                        <input asp-for="Email" />
-                        <nop-required />
-                        <span asp-validation-for="Email"></span>
-                    </div>
-                    @if (Model.EnteringEmailTwice)
-                    {
-                        <div class="inputs">
-                            <label asp-for="ConfirmEmail">@T("Account.Fields.ConfirmEmail"):</label>
-                            <input asp-for="ConfirmEmail" />
-                            <nop-required />
-                            <span asp-validation-for="ConfirmEmail"></span>
-                        </div>
-                    }
-                    @if (Model.UsernamesEnabled)
-                    {
-                        <div class="inputs">
-                            <label asp-for="Username">@T("Account.Fields.Username"):</label>
-                            <input asp-for="Username" />
-                            <nop-required />
-                            <span asp-validation-for="Username"></span>
-                            @if (Model.CheckUsernameAvailabilityEnabled)
-                            {
-                                @await Html.PartialAsync("_CheckUsernameAvailability")
-                            }
-                        </div>
-
-                    }
-                </div>
-            </div>
-            @if (Model.CompanyEnabled || Model.DisplayVatNumber)
-            {
-                <div class="fieldset">
-                    <div class="title">
-                        <strong>@T("Account.CompanyDetails")</strong>
-                    </div>
-                    <div class="form-fields">
-                        @if (Model.CompanyEnabled)
-                        {
-                            <div class="inputs">
-                                <label asp-for="Company">@T("Account.Fields.Company"):</label>
-                                <input asp-for="Company" />
-                                @if (Model.CompanyRequired)
-                                {
-                                    <nop-required />
-                                }
-                                <span asp-validation-for="Company"></span>
-                            </div>
-                        }
-                        @if (Model.DisplayVatNumber)
-                        {
-                            <div class="inputs">
-                                <label asp-for="VatNumber">@T("Account.Fields.VatNumber"):</label>
-                                <input asp-for="VatNumber" />
-                                <span class="vat-note"><em>@T("Account.Fields.VatNumber.Note")</em></span>
-                            </div>
-                        }
-                    </div>
-                </div>
-            }
-            @if (Model.StreetAddressEnabled || Model.StreetAddress2Enabled || Model.ZipPostalCodeEnabled
-             || Model.CityEnabled || Model.CountryEnabled)
-            {
-                <div class="fieldset">
-                    <div class="title">
-                        <strong>@T("Account.YourAddress")</strong>
-                    </div>
-                    <div class="form-fields">
-                        @if (Model.StreetAddressEnabled)
-                        {
-                            <div class="inputs">
-                                <label asp-for="StreetAddress">@T("Account.Fields.StreetAddress"):</label>
-                                <input asp-for="StreetAddress" />
-                                @if (Model.StreetAddressRequired)
-                                {
-                                    <nop-required />
-                                }
-                                <span asp-validation-for="StreetAddress"></span>
-                            </div>
-                        }
-                        @if (Model.StreetAddress2Enabled)
-                        {
-                            <div class="inputs">
-                                <label asp-for="StreetAddress2">@T("Account.Fields.StreetAddress2"):</label>
-                                <input asp-for="StreetAddress2" />
-                                @if (Model.StreetAddress2Required)
-                                {
-                                    <nop-required />
-                                }
-                                <span asp-validation-for="StreetAddress2"></span>
-                            </div>
-                        }
-                        @if (Model.ZipPostalCodeEnabled)
-                        {
-                            <div class="inputs">
-                                <label asp-for="ZipPostalCode">@T("Account.Fields.ZipPostalCode"):</label>
-                                <input asp-for="ZipPostalCode" />
-                                @if (Model.ZipPostalCodeRequired)
-                                {
-                                    <nop-required />
-                                }
-                                <span asp-validation-for="ZipPostalCode"></span>
-                            </div>
-                        }
-                        @if (Model.CityEnabled)
-                        {
-                            <div class="inputs">
-                                <label asp-for="City">@T("Account.Fields.City"):</label>
-                                <input asp-for="City" />
-                                @if (Model.CityRequired)
-                                {
-                                    <nop-required />
-                                }
-                                <span asp-validation-for="City"></span>
-                            </div>
-                        }
-                        @if (Model.CountryEnabled)
-                        {
-                            <div class="inputs">
-                                <label asp-for="CountryId">@T("Account.Fields.Country"):</label>
-                                <select asp-for="CountryId" asp-items="Model.AvailableCountries"></select>
-                                @if (Model.CountryRequired)
-                                {
-                                    <nop-required />
-                                }
-                                <span asp-validation-for="CountryId"></span>
-                            </div>
-                        }
-                        @if (Model.CountryEnabled && Model.StateProvinceEnabled)
-                        {
-                            <div class="inputs">
-                                <label asp-for="StateProvinceId">@T("Account.Fields.StateProvince"):</label>
-                                <select asp-for="StateProvinceId" asp-items="Model.AvailableStates"></select>
-                                @if (Model.StateProvinceRequired)
-                                {
-                                    <nop-required />
-                                }
-                                <span asp-validation-for="StateProvinceId"></span>
-                                <span id="states-loading-progress" style="display: none;" class="please-wait">@T("Common.Wait...")</span>
-                            </div>
-                        }
-                    </div>
-                </div>
-            }
-            @if (Model.PhoneEnabled || Model.FaxEnabled)
-            {
-                <div class="fieldset">
-                    <div class="title">
-                        <strong>@T("Account.YourContactInformation")</strong>
-                    </div>
-                    <div class="form-fields">
-                        @if (Model.PhoneEnabled)
-                        {
-                            <div class="inputs">
-                                <label asp-for="Phone">@T("Account.Fields.Phone"):</label>
-                                <input asp-for="Phone" />
-                                @if (Model.PhoneRequired)
-                                {
-                                    <nop-required />
-                                }
-                                <span asp-validation-for="Phone"></span>
-                            </div>
-                        }
-                        @if (Model.FaxEnabled)
-                        {
-                            <div class="inputs">
-                                <label asp-for="Fax">@T("Account.Fields.Fax"):</label>
-                                <input asp-for="Fax" />
-                                @if (Model.FaxRequired)
-                                {
-                                    <nop-required />
-                                }
-                                <span asp-validation-for="Fax"></span>
-                            </div>
-                        }
-                    </div>
-                </div>
-            }
-            @if (Model.NewsletterEnabled || Model.CustomerAttributes.Count > 0)
-            {
-                <div class="fieldset">
-                    <div class="title">
-                        <strong>@T("Account.Options")</strong>
-                    </div>
-                    <div class="form-fields">
-                        @if (Model.NewsletterEnabled)
-                        {
-                            <div class="inputs">
-                                <label asp-for="Newsletter">@T("Account.Fields.Newsletter"):</label>
-                                <input asp-for="Newsletter" />
-                                <span asp-validation-for="Newsletter"></span>
-                            </div>
-                        }
-                        @if (Model.CustomerAttributes.Count > 0)
-                        {
-                            @await Html.PartialAsync("_CustomerAttributes", Model.CustomerAttributes)
-                        }
-                    </div>
-                </div>
-            }
-            @if (Model.AllowCustomersToSetTimeZone)
-            {
-                <div class="fieldset">
-                    <div class="title">
-                        <strong>@T("Account.Preferences")</strong>
-                    </div>
-                    <div class="form-fields">
-                        @if (Model.AllowCustomersToSetTimeZone)
-                        {
-                            <div class="inputs">
-                                <label asp-for="TimeZoneId">@T("Account.Fields.TimeZone"):</label>
-                                <select asp-for="TimeZoneId" asp-items="Model.AvailableTimeZones"></select>
-                                <span asp-validation-for="TimeZoneId"></span>
-                            </div>
-                        }
-                    </div>
-                </div>
-            }
-            <div class="fieldset">
-                <div class="title">
-                    <strong>@T("Account.YourPassword")</strong>
-                </div>
-                <div class="form-fields">
-                    <div class="inputs">
-                        <div class="inputs">
-                            <label asp-for="Password">@T("Account.Fields.Password"):</label>
-                            <input asp-for="Password" />
-                            <nop-required />
-                            <span asp-validation-for="Password"></span>
-                        </div>
-                        <div class="inputs">
-                            <label asp-for="ConfirmPassword">@T("Account.Fields.ConfirmPassword"):</label>
-                            <input asp-for="ConfirmPassword" />
-                            <nop-required />
-                            <span asp-validation-for="ConfirmPassword"></span>
-                        </div>
-                        @if (Model.DisplayCaptcha)
-                        {
-                            <div class="captcha-box">
-                                @Html.Raw(Html.GenerateCaptcha())
-                            </div>
-                        }
-                        @if (Model.HoneypotEnabled)
-                        {
-                            @Html.Raw(Html.GenerateHoneypotInput())
-                        }
-                    </div>
-                </div>
-                @if (Model.AcceptPrivacyPolicyEnabled)
-            {
-                    <script type="text/javascript">
-                    $(document).ready(function() {
-                        $('#register-button').click(function() {
-                            if ($('#accept-privacy-policy').is(':checked')) {
-                                //do some stuff
-                                return true;
-                            } else {
-                                //just show validation errors, dont post
-                                alert(
-                                    '@Html.Raw(JavaScriptEncoder.Default.Encode(T("Account.Fields.AcceptPrivacyPolicy.Required").Text))');
-                                return false;
-                            }
-                        });
-                    });
-                    </script>
-                    <div class="accept-privacy-policy">
-                        <input id="accept-privacy-policy" type="checkbox" name="accept-privacy-policy" />
-                        <label for="accept-privacy-policy">@T("Account.Fields.AcceptPrivacyPolicy")</label>
-                        <span class="read" id="read-privacyinfo">@T("Account.Fields.AcceptPrivacyPolicy.Read")</span>
-                        <script>
-                        $(document).ready(function() {
-                            $('#read-privacyinfo').on('click',
-                                function(e) {
-                                    displayPopupContentFromUrl(
-                                        '@Url.RouteUrl("TopicPopup", new {SystemName = "privacyinfo"})',
-                                        '@T("Account.Fields.AcceptPrivacyPolicy")');
-                                });
-                        });
-                        </script>
-                    </div>
-                }
-                <div class="buttons">
-                    <input type="submit" id="register-button" class="button-1 register-next-step-button" value="@T("Account.Register.Button")" name="register-button" />
-                </div>
-                @*TODO <div class="external-authentication">
-                        @Html.Action("ExternalMethods", "ExternalAuthentication")
-                    </div>*@
-            </div>
-<<<<<<< HEAD
-            <div class="external-authentication">
-                @await Component.InvokeAsync("ExternalMethods", "ExternalAuthentication")
-            </div>
-        </div>
-=======
-        </form>
->>>>>>> b52f6bec
-    </div>
+﻿@model RegisterModel
+@using System.Text.Encodings.Web
+@{
+    Layout = "_ColumnsOne";
+
+    //title
+    Html.AddTitleParts(T("PageTitle.Register").Text);
+    //page class
+    Html.AppendPageCssClassParts("html-registration-page");
+}
+@if (Model.CountryEnabled && Model.StateProvinceEnabled)
+{
+    <script type="text/javascript">
+        $(document).ready(function () {
+            $("#@Html.FieldIdFor(model => model.CountryId)").change(function () {
+                var selectedItem = $(this).val();
+                var ddlStates = $("#@Html.FieldIdFor(model => model.StateProvinceId)");
+                var statesProgress = $("#states-loading-progress");
+                statesProgress.show();
+                $.ajax({
+                    cache: false,
+                    type: "GET",
+                    url: "@(Url.RouteUrl("GetStatesByCountryId"))",
+                    data: { "countryId": selectedItem, "addSelectStateItem": "true" },
+                    success: function (data) {
+                        ddlStates.html('');
+                        $.each(data, function (id, option) {
+                            ddlStates.append($('<option></option>').val(option.id).html(option.name));
+                        });
+                        statesProgress.hide();
+                    },
+                    error: function (xhr, ajaxOptions, thrownError) {
+                        alert('Failed to retrieve states.');
+                        statesProgress.hide();
+                    }
+                });
+            });
+        });
+    </script>
+}
+<div class="page registration-page">
+    <div class="page-title">
+        <h1>@T("Account.Register")</h1>
+    </div>
+    <div class="page-body">
+        <form asp-route="Register" method="post">
+            <div asp-validation-summary="ModelOnly" class="message-error"></div>
+                @await Html.PartialAsync("_ExternalAuthentication.AssociateMessage")
+
+            <div class="fieldset">
+                <div class="title">
+                    <strong>@T("Account.YourPersonalDetails")</strong>
+                </div>
+                <div class="form-fields">
+                    @if (Model.GenderEnabled)
+                    {
+                        <div class="inputs">
+                            <label>@T("Account.Fields.Gender"):</label>
+                            <div class="gender">
+                                <span class="male">
+                                    @Html.RadioButton("Gender", "M", (Model.Gender == "M"), new { id = "gender-male" })
+                                    <label class="forcheckbox" for="gender-male">@T("Account.Fields.Gender.Male")</label>
+                                </span>
+                                <span class="female">
+                                    @Html.RadioButton("Gender", "F", (Model.Gender == "F"), new { id = "gender-female" })
+                                    <label class="forcheckbox" for="gender-female">@T("Account.Fields.Gender.Female")</label>
+                                </span>
+                            </div>
+                        </div>
+                    }
+                    <div class="inputs">
+                        <label asp-for="FirstName">@T("Account.Fields.FirstName"):</label>
+                        <input asp-for="FirstName" />
+                        <nop-required />
+                        <span asp-validation-for="FirstName"></span>
+                    </div>
+                    <div class="inputs">
+                        <label asp-for="LastName">@T("Account.Fields.LastName"):</label>
+                        <input asp-for="LastName" />
+                        <nop-required />
+                        <span asp-validation-for="LastName"></span>
+                    </div>
+                    @if (Model.DateOfBirthEnabled)
+                    {
+                        <div class="inputs date-of-birth">
+                            <label>@T("Account.Fields.DateOfBirth"):</label>
+                            @Html.DatePickerDropDowns(Html.FieldNameFor(x => x.DateOfBirthDay),
+                            Html.FieldNameFor(x => x.DateOfBirthMonth),
+                            Html.FieldNameFor(x => x.DateOfBirthYear),
+                            DateTime.Now.Year - 110,
+                            DateTime.Now.Year,
+                            Model.DateOfBirthDay,
+                            Model.DateOfBirthMonth,
+                            Model.DateOfBirthYear)
+                            @if (Model.DateOfBirthRequired)
+                            {
+                                <nop-required />
+                            }
+                            <span asp-validation-for="DateOfBirthDay"></span>
+                            <span asp-validation-for="DateOfBirthMonth"></span>
+                            <span asp-validation-for="DateOfBirthYear"></span>
+                        </div>
+                    }
+                    <div class="inputs">
+                        <label asp-for="Email">@T("Account.Fields.Email"):</label>
+                        <input asp-for="Email" />
+                        <nop-required />
+                        <span asp-validation-for="Email"></span>
+                    </div>
+                    @if (Model.EnteringEmailTwice)
+                    {
+                        <div class="inputs">
+                            <label asp-for="ConfirmEmail">@T("Account.Fields.ConfirmEmail"):</label>
+                            <input asp-for="ConfirmEmail" />
+                            <nop-required />
+                            <span asp-validation-for="ConfirmEmail"></span>
+                        </div>
+                    }
+                    @if (Model.UsernamesEnabled)
+                    {
+                        <div class="inputs">
+                            <label asp-for="Username">@T("Account.Fields.Username"):</label>
+                            <input asp-for="Username" />
+                            <nop-required />
+                            <span asp-validation-for="Username"></span>
+                            @if (Model.CheckUsernameAvailabilityEnabled)
+                            {
+                                @await Html.PartialAsync("_CheckUsernameAvailability")
+                            }
+                        </div>
+
+                    }
+                </div>
+            </div>
+            @if (Model.CompanyEnabled || Model.DisplayVatNumber)
+            {
+                <div class="fieldset">
+                    <div class="title">
+                        <strong>@T("Account.CompanyDetails")</strong>
+                    </div>
+                    <div class="form-fields">
+                        @if (Model.CompanyEnabled)
+                        {
+                            <div class="inputs">
+                                <label asp-for="Company">@T("Account.Fields.Company"):</label>
+                                <input asp-for="Company" />
+                                @if (Model.CompanyRequired)
+                                {
+                                    <nop-required />
+                                }
+                                <span asp-validation-for="Company"></span>
+                            </div>
+                        }
+                        @if (Model.DisplayVatNumber)
+                        {
+                            <div class="inputs">
+                                <label asp-for="VatNumber">@T("Account.Fields.VatNumber"):</label>
+                                <input asp-for="VatNumber" />
+                                <span class="vat-note"><em>@T("Account.Fields.VatNumber.Note")</em></span>
+                            </div>
+                        }
+                    </div>
+                </div>
+            }
+            @if (Model.StreetAddressEnabled || Model.StreetAddress2Enabled || Model.ZipPostalCodeEnabled
+             || Model.CityEnabled || Model.CountryEnabled)
+            {
+                <div class="fieldset">
+                    <div class="title">
+                        <strong>@T("Account.YourAddress")</strong>
+                    </div>
+                    <div class="form-fields">
+                        @if (Model.StreetAddressEnabled)
+                        {
+                            <div class="inputs">
+                                <label asp-for="StreetAddress">@T("Account.Fields.StreetAddress"):</label>
+                                <input asp-for="StreetAddress" />
+                                @if (Model.StreetAddressRequired)
+                                {
+                                    <nop-required />
+                                }
+                                <span asp-validation-for="StreetAddress"></span>
+                            </div>
+                        }
+                        @if (Model.StreetAddress2Enabled)
+                        {
+                            <div class="inputs">
+                                <label asp-for="StreetAddress2">@T("Account.Fields.StreetAddress2"):</label>
+                                <input asp-for="StreetAddress2" />
+                                @if (Model.StreetAddress2Required)
+                                {
+                                    <nop-required />
+                                }
+                                <span asp-validation-for="StreetAddress2"></span>
+                            </div>
+                        }
+                        @if (Model.ZipPostalCodeEnabled)
+                        {
+                            <div class="inputs">
+                                <label asp-for="ZipPostalCode">@T("Account.Fields.ZipPostalCode"):</label>
+                                <input asp-for="ZipPostalCode" />
+                                @if (Model.ZipPostalCodeRequired)
+                                {
+                                    <nop-required />
+                                }
+                                <span asp-validation-for="ZipPostalCode"></span>
+                            </div>
+                        }
+                        @if (Model.CityEnabled)
+                        {
+                            <div class="inputs">
+                                <label asp-for="City">@T("Account.Fields.City"):</label>
+                                <input asp-for="City" />
+                                @if (Model.CityRequired)
+                                {
+                                    <nop-required />
+                                }
+                                <span asp-validation-for="City"></span>
+                            </div>
+                        }
+                        @if (Model.CountryEnabled)
+                        {
+                            <div class="inputs">
+                                <label asp-for="CountryId">@T("Account.Fields.Country"):</label>
+                                <select asp-for="CountryId" asp-items="Model.AvailableCountries"></select>
+                                @if (Model.CountryRequired)
+                                {
+                                    <nop-required />
+                                }
+                                <span asp-validation-for="CountryId"></span>
+                            </div>
+                        }
+                        @if (Model.CountryEnabled && Model.StateProvinceEnabled)
+                        {
+                            <div class="inputs">
+                                <label asp-for="StateProvinceId">@T("Account.Fields.StateProvince"):</label>
+                                <select asp-for="StateProvinceId" asp-items="Model.AvailableStates"></select>
+                                @if (Model.StateProvinceRequired)
+                                {
+                                    <nop-required />
+                                }
+                                <span asp-validation-for="StateProvinceId"></span>
+                                <span id="states-loading-progress" style="display: none;" class="please-wait">@T("Common.Wait...")</span>
+                            </div>
+                        }
+                    </div>
+                </div>
+            }
+            @if (Model.PhoneEnabled || Model.FaxEnabled)
+            {
+                <div class="fieldset">
+                    <div class="title">
+                        <strong>@T("Account.YourContactInformation")</strong>
+                    </div>
+                    <div class="form-fields">
+                        @if (Model.PhoneEnabled)
+                        {
+                            <div class="inputs">
+                                <label asp-for="Phone">@T("Account.Fields.Phone"):</label>
+                                <input asp-for="Phone" />
+                                @if (Model.PhoneRequired)
+                                {
+                                    <nop-required />
+                                }
+                                <span asp-validation-for="Phone"></span>
+                            </div>
+                        }
+                        @if (Model.FaxEnabled)
+                        {
+                            <div class="inputs">
+                                <label asp-for="Fax">@T("Account.Fields.Fax"):</label>
+                                <input asp-for="Fax" />
+                                @if (Model.FaxRequired)
+                                {
+                                    <nop-required />
+                                }
+                                <span asp-validation-for="Fax"></span>
+                            </div>
+                        }
+                    </div>
+                </div>
+            }
+            @if (Model.NewsletterEnabled || Model.CustomerAttributes.Count > 0)
+            {
+                <div class="fieldset">
+                    <div class="title">
+                        <strong>@T("Account.Options")</strong>
+                    </div>
+                    <div class="form-fields">
+                        @if (Model.NewsletterEnabled)
+                        {
+                            <div class="inputs">
+                                <label asp-for="Newsletter">@T("Account.Fields.Newsletter"):</label>
+                                <input asp-for="Newsletter" />
+                                <span asp-validation-for="Newsletter"></span>
+                            </div>
+                        }
+                        @if (Model.CustomerAttributes.Count > 0)
+                        {
+                            @await Html.PartialAsync("_CustomerAttributes", Model.CustomerAttributes)
+                        }
+                    </div>
+                </div>
+            }
+            @if (Model.AllowCustomersToSetTimeZone)
+            {
+                <div class="fieldset">
+                    <div class="title">
+                        <strong>@T("Account.Preferences")</strong>
+                    </div>
+                    <div class="form-fields">
+                        @if (Model.AllowCustomersToSetTimeZone)
+                        {
+                            <div class="inputs">
+                                <label asp-for="TimeZoneId">@T("Account.Fields.TimeZone"):</label>
+                                <select asp-for="TimeZoneId" asp-items="Model.AvailableTimeZones"></select>
+                                <span asp-validation-for="TimeZoneId"></span>
+                            </div>
+                        }
+                    </div>
+                </div>
+            }
+            <div class="fieldset">
+                <div class="title">
+                    <strong>@T("Account.YourPassword")</strong>
+                </div>
+                <div class="form-fields">
+                    <div class="inputs">
+                        <div class="inputs">
+                            <label asp-for="Password">@T("Account.Fields.Password"):</label>
+                            <input asp-for="Password" />
+                            <nop-required />
+                            <span asp-validation-for="Password"></span>
+                        </div>
+                        <div class="inputs">
+                            <label asp-for="ConfirmPassword">@T("Account.Fields.ConfirmPassword"):</label>
+                            <input asp-for="ConfirmPassword" />
+                            <nop-required />
+                            <span asp-validation-for="ConfirmPassword"></span>
+                        </div>
+                        @if (Model.DisplayCaptcha)
+                        {
+                            <div class="captcha-box">
+                                @Html.Raw(Html.GenerateCaptcha())
+                            </div>
+                        }
+                        @if (Model.HoneypotEnabled)
+                        {
+                            @Html.Raw(Html.GenerateHoneypotInput())
+                        }
+                    </div>
+                </div>
+                @if (Model.AcceptPrivacyPolicyEnabled)
+            {
+                    <script type="text/javascript">
+                    $(document).ready(function() {
+                        $('#register-button').click(function() {
+                            if ($('#accept-privacy-policy').is(':checked')) {
+                                //do some stuff
+                                return true;
+                            } else {
+                                //just show validation errors, dont post
+                                alert(
+                                    '@Html.Raw(JavaScriptEncoder.Default.Encode(T("Account.Fields.AcceptPrivacyPolicy.Required").Text))');
+                                return false;
+                            }
+                        });
+                    });
+                    </script>
+                    <div class="accept-privacy-policy">
+                        <input id="accept-privacy-policy" type="checkbox" name="accept-privacy-policy" />
+                        <label for="accept-privacy-policy">@T("Account.Fields.AcceptPrivacyPolicy")</label>
+                        <span class="read" id="read-privacyinfo">@T("Account.Fields.AcceptPrivacyPolicy.Read")</span>
+                        <script>
+                        $(document).ready(function() {
+                            $('#read-privacyinfo').on('click',
+                                function(e) {
+                                    displayPopupContentFromUrl(
+                                        '@Url.RouteUrl("TopicPopup", new {SystemName = "privacyinfo"})',
+                                        '@T("Account.Fields.AcceptPrivacyPolicy")');
+                                });
+                        });
+                        </script>
+                    </div>
+                }
+                <div class="buttons">
+                    <input type="submit" id="register-button" class="button-1 register-next-step-button" value="@T("Account.Register.Button")" name="register-button" />
+                </div>
+                @*TODO <div class="external-authentication">
+                        @Html.Action("ExternalMethods", "ExternalAuthentication")
+                    </div>*@
+            </div>
+            <div class="external-authentication">
+                @await Component.InvokeAsync("ExternalMethods", "ExternalAuthentication")
+            </div>
+        </form>
+    </div>
 </div>