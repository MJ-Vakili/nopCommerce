﻿using System;
using System.Collections.Generic;
using System.Drawing;
using System.IO;
using System.Linq;
using System.Text;
using System.Xml;
using Nop.Core;
using Nop.Core.Domain.Catalog;
using Nop.Core.Domain.Customers;
using Nop.Core.Domain.Directory;
using Nop.Core.Domain.Messages;
using Nop.Core.Domain.Orders;
using Nop.Core.Domain.Shipping;
using Nop.Core.Domain.Tax;
using Nop.Core.Domain.Vendors;
using Nop.Services.Catalog;
using Nop.Services.Common;
using Nop.Services.Directory;
using Nop.Services.ExportImport.Help;
using Nop.Services.Media;
using Nop.Services.Messages;
using Nop.Services.Seo;
using Nop.Services.Shipping;
using Nop.Services.Stores;
using Nop.Services.Tax;
using Nop.Services.Vendors;
using OfficeOpenXml;
using OfficeOpenXml.Style;

namespace Nop.Services.ExportImport
{
    /// <summary>
    /// Export manager
    /// </summary>
    public partial class ExportManager : IExportManager
    {
        #region Fields

        private readonly ICategoryService _categoryService;
        private readonly IManufacturerService _manufacturerService;
        private readonly IProductAttributeService _productAttributeService;
        private readonly IPictureService _pictureService;
        private readonly INewsLetterSubscriptionService _newsLetterSubscriptionService;
        private readonly IStoreService _storeService;
        private readonly IWorkContext _workContext;
        private readonly ProductEditorSettings _productEditorSettings;
        private readonly IVendorService _vendorService;
        private readonly IProductTemplateService _productTemplateService;
        private readonly IShippingService _shippingService;
        private readonly ITaxCategoryService _taxCategoryService;
        private readonly IMeasureService _measureService;
        private readonly CatalogSettings _catalogSettings;

        #endregion

        #region Ctor

        public ExportManager(ICategoryService categoryService,
            IManufacturerService manufacturerService,
            IProductAttributeService productAttributeService,
            IPictureService pictureService,
            INewsLetterSubscriptionService newsLetterSubscriptionService,
            IStoreService storeService,
            IWorkContext workContext,
            ProductEditorSettings productEditorSettings,
            IVendorService vendorService,
            IProductTemplateService productTemplateService,
            IShippingService shippingService,
            ITaxCategoryService taxCategoryService,
            IMeasureService measureService,
            CatalogSettings catalogSettings)
        {
            this._categoryService = categoryService;
            this._manufacturerService = manufacturerService;
            this._productAttributeService = productAttributeService;
            this._pictureService = pictureService;
            this._newsLetterSubscriptionService = newsLetterSubscriptionService;
            this._storeService = storeService;
            this._workContext = workContext;
            this._productEditorSettings = productEditorSettings;
            this._vendorService = vendorService;
            this._productTemplateService = productTemplateService;
            this._shippingService = shippingService;
            this._taxCategoryService = taxCategoryService;
            this._measureService = measureService;
            this._catalogSettings = catalogSettings;
        }

        #endregion

        #region Utilities

        protected virtual void WriteCategories(XmlWriter xmlWriter, int parentCategoryId)
        {
            var categories = _categoryService.GetAllCategoriesByParentCategoryId(parentCategoryId, true);
            if (categories != null && categories.Any())
            {
                foreach (var category in categories)
                {
                    xmlWriter.WriteStartElement("Category");
                    xmlWriter.WriteElementString("Id", null, category.Id.ToString());
                    xmlWriter.WriteElementString("Name", null, category.Name);
                    xmlWriter.WriteElementString("Description", null, category.Description);
                    xmlWriter.WriteElementString("CategoryTemplateId", null, category.CategoryTemplateId.ToString());
                    xmlWriter.WriteElementString("MetaKeywords", null, category.MetaKeywords);
                    xmlWriter.WriteElementString("MetaDescription", null, category.MetaDescription);
                    xmlWriter.WriteElementString("MetaTitle", null, category.MetaTitle);
                    xmlWriter.WriteElementString("SeName", null, category.GetSeName(0));
                    xmlWriter.WriteElementString("ParentCategoryId", null, category.ParentCategoryId.ToString());
                    xmlWriter.WriteElementString("PictureId", null, category.PictureId.ToString());
                    xmlWriter.WriteElementString("PageSize", null, category.PageSize.ToString());
                    xmlWriter.WriteElementString("AllowCustomersToSelectPageSize", null, category.AllowCustomersToSelectPageSize.ToString());
                    xmlWriter.WriteElementString("PageSizeOptions", null, category.PageSizeOptions);
                    xmlWriter.WriteElementString("PriceRanges", null, category.PriceRanges);
                    xmlWriter.WriteElementString("ShowOnHomePage", null, category.ShowOnHomePage.ToString());
                    xmlWriter.WriteElementString("IncludeInTopMenu", null, category.IncludeInTopMenu.ToString());
                    xmlWriter.WriteElementString("Published", null, category.Published.ToString());
                    xmlWriter.WriteElementString("Deleted", null, category.Deleted.ToString());
                    xmlWriter.WriteElementString("DisplayOrder", null, category.DisplayOrder.ToString());
                    xmlWriter.WriteElementString("CreatedOnUtc", null, category.CreatedOnUtc.ToString());
                    xmlWriter.WriteElementString("UpdatedOnUtc", null, category.UpdatedOnUtc.ToString());

                    xmlWriter.WriteStartElement("Products");
                    var productCategories = _categoryService.GetProductCategoriesByCategoryId(category.Id, showHidden: true);
                    foreach (var productCategory in productCategories)
                    {
                        var product = productCategory.Product;
                        if (product != null && !product.Deleted)
                        {
                            xmlWriter.WriteStartElement("ProductCategory");
                            xmlWriter.WriteElementString("ProductCategoryId", null, productCategory.Id.ToString());
                            xmlWriter.WriteElementString("ProductId", null, productCategory.ProductId.ToString());
                            xmlWriter.WriteElementString("ProductName", null, product.Name);
                            xmlWriter.WriteElementString("IsFeaturedProduct", null, productCategory.IsFeaturedProduct.ToString());
                            xmlWriter.WriteElementString("DisplayOrder", null, productCategory.DisplayOrder.ToString());
                            xmlWriter.WriteEndElement();
                        }
                    }
                    xmlWriter.WriteEndElement();

                    xmlWriter.WriteStartElement("SubCategories");
                    WriteCategories(xmlWriter, category.Id);
                    xmlWriter.WriteEndElement();
                    xmlWriter.WriteEndElement();
                }
            }
        }

        protected virtual void SetCaptionStyle(ExcelStyle style)
        {
            style.Fill.PatternType = ExcelFillStyle.Solid;
            style.Fill.BackgroundColor.SetColor(Color.FromArgb(184, 204, 228));
            style.Font.Bold = true;
        }

        /// <summary>
        /// Returns the path to the image file by ID
        /// </summary>
        /// <param name="pictureId">Picture ID</param>
        /// <returns>Path to the image file</returns>
        protected virtual string GetPictures(int pictureId)
        {
            var picture = _pictureService.GetPictureById(pictureId);
            return _pictureService.GetThumbLocalPath(picture);
        }

        /// <summary>
        /// Returns the list of categories for a product separated by a ";"
        /// </summary>
        /// <param name="product">Product</param>
        /// <returns>List of categories</returns>
        protected virtual string GetCategories(Product product)
        {
            string categoryNames = null;
            foreach (var pc in _categoryService.GetProductCategoriesByProductId(product.Id))
            {
                categoryNames += pc.Category.Name;
                categoryNames += ";";
            }
            return categoryNames;
        }

        /// <summary>
        /// Returns the list of manufacturer for a product separated by a ";"
        /// </summary>
        /// <param name="product">Product</param>
        /// <returns>List of manufacturer</returns>
        protected virtual string GetManufacturers(Product product)
        {
            string manufacturerNames = null;
            foreach (var pm in _manufacturerService.GetProductManufacturersByProductId(product.Id))
            {
                manufacturerNames += pm.Manufacturer.Name;
                manufacturerNames += ";";
            }
            return manufacturerNames;
        }

        /// <summary>
        /// Returns the three first image associated with the product
        /// </summary>
        /// <param name="product">Product</param>
        /// <returns>three first image</returns>
        protected virtual string[] GetPictures(Product product)
        {
            //pictures (up to 3 pictures)
            string picture1 = null;
            string picture2 = null;
            string picture3 = null;
            var pictures = _pictureService.GetPicturesByProductId(product.Id, 3);
            for (var i = 0; i < pictures.Count; i++)
            {
                var pictureLocalPath = _pictureService.GetThumbLocalPath(pictures[i]);
                switch (i)
                {
                    case 0:
                        picture1 = pictureLocalPath;
                        break;
                    case 1:
                        picture2 = pictureLocalPath;
                        break;
                    case 2:
                        picture3 = pictureLocalPath;
                        break;
                }
            }
            return new[] { picture1, picture2, picture3 };
        }

        private bool IgnoreExportPoductProperty(Func<ProductEditorSettings, bool> func)
        {
            var productAdvancedMode = _workContext.CurrentCustomer.GetAttribute<bool>("product-advanced-mode");
            return !productAdvancedMode && !func(_productEditorSettings);
        }
        
        /// <summary>
        /// Export objects to XLSX
        /// </summary>
        /// <typeparam name="T">Type of object</typeparam>
        /// <param name="properties">Class access to the object through its properties</param>
        /// <param name="itemsToExport">The objects to export</param>
        /// <returns></returns>
        protected virtual byte[] ExportToXlsx<T>(PropertyByName<T>[] properties, IEnumerable<T> itemsToExport)
        {
            using (var stream = new MemoryStream())
            {
                // ok, we can run the real code of the sample now
                using (var xlPackage = new ExcelPackage(stream))
                {
                    // uncomment this line if you want the XML written out to the outputDir
                    //xlPackage.DebugMode = true; 

                    // get handle to the existing worksheet
                    var worksheet = xlPackage.Workbook.Worksheets.Add(typeof(T).Name);
                    //create Headers and format them 

                    var manager = new PropertyManager<T>(properties.Where(p => !p.Ignore).ToArray());
                    manager.WriteCaption(worksheet, SetCaptionStyle);

                    var row = 2;
                    foreach (var items in itemsToExport)
                    {
                        manager.CurrentObject = items;
                        manager.WriteToXlsx(worksheet, row++);
                    }

                    xlPackage.Save();
                }
                return stream.ToArray();
            }
        }

        private byte[] ExportProductsToXlsxWithAttributes(PropertyByName<Product>[] properties, IEnumerable<Product> itemsToExport)
        {
            var attributeProperties = new[]
            {
                new PropertyByName<ExportProductAttribute>("AttributeId", p => p.AttributeId),
                new PropertyByName<ExportProductAttribute>("AttributeName", p => p.AttributeName),
                new PropertyByName<ExportProductAttribute>("AttributeTextPrompt", p => p.AttributeTextPrompt),
                new PropertyByName<ExportProductAttribute>("AttributeIsRequired", p => p.AttributeIsRequired),
                new PropertyByName<ExportProductAttribute>("AttributeControlType", p => p.AttributeControlTypeId)
                {
                    DropDownElements = AttributeControlType.TextBox.ToSelectList(useLocalization: false)
                },
                new PropertyByName<ExportProductAttribute>("AttributeDisplayOrder", p => p.AttributeDisplayOrder),
                new PropertyByName<ExportProductAttribute>("ProductAttributeValueId", p => p.Id),
                new PropertyByName<ExportProductAttribute>("ValueName", p => p.Name),
                new PropertyByName<ExportProductAttribute>("AttributeValueType", p => p.AttributeValueTypeId)
                {
                    DropDownElements = AttributeValueType.Simple.ToSelectList(useLocalization: false)
                },
                new PropertyByName<ExportProductAttribute>("AssociatedProductId", p => p.AssociatedProductId),
                new PropertyByName<ExportProductAttribute>("ColorSquaresRgb", p => p.ColorSquaresRgb),
                new PropertyByName<ExportProductAttribute>("ImageSquaresPictureId", p => p.ImageSquaresPictureId),
                new PropertyByName<ExportProductAttribute>("PriceAdjustment", p => p.PriceAdjustment),
                new PropertyByName<ExportProductAttribute>("WeightAdjustment", p => p.WeightAdjustment),
                new PropertyByName<ExportProductAttribute>("Cost", p => p.Cost),
                new PropertyByName<ExportProductAttribute>("Quantity", p => p.Quantity),
                new PropertyByName<ExportProductAttribute>("IsPreSelected", p => p.IsPreSelected),
                new PropertyByName<ExportProductAttribute>("DisplayOrder", p => p.DisplayOrder),
                new PropertyByName<ExportProductAttribute>("PictureId", p => p.PictureId)
            };

            var attributeManager = new PropertyManager<ExportProductAttribute>(attributeProperties);

            using (var stream = new MemoryStream())
            {
                // ok, we can run the real code of the sample now
                using (var xlPackage = new ExcelPackage(stream))
                {
                    // uncomment this line if you want the XML written out to the outputDir
                    //xlPackage.DebugMode = true; 

                    // get handle to the existing worksheet
                    var worksheet = xlPackage.Workbook.Worksheets.Add(typeof(Product).Name);
                    //create Headers and format them 

                    var manager = new PropertyManager<Product>(properties.Where(p => !p.Ignore).ToArray());
                    manager.WriteCaption(worksheet, SetCaptionStyle);

                    var row = 2;
                    foreach (var item in itemsToExport)
                    {
                        manager.CurrentObject = item;
                        manager.WriteToXlsx(worksheet, row++);

                        var attributes = item.ProductAttributeMappings.SelectMany(pam => pam.ProductAttributeValues.Select(pav => new ExportProductAttribute
                        {
                            AttributeId = pam.ProductAttribute.Id,
                            AttributeName = pam.ProductAttribute.Name,
                            AttributeTextPrompt = pam.TextPrompt,
                            AttributeIsRequired = pam.IsRequired,
                            AttributeControlTypeId = pam.AttributeControlTypeId,
                            AssociatedProductId = pav.AssociatedProductId,
                            AttributeDisplayOrder = pam.DisplayOrder,
                            Id = pav.Id,
                            Name = pav.Name,
                            AttributeValueTypeId = pav.AttributeValueTypeId,
                            ColorSquaresRgb = pav.ColorSquaresRgb,
                            ImageSquaresPictureId = pav.ImageSquaresPictureId,
                            PriceAdjustment = pav.PriceAdjustment,
                            WeightAdjustment = pav.WeightAdjustment,
                            Cost = pav.Cost,
                            Quantity = pav.Quantity,
                            IsPreSelected = pav.IsPreSelected,
                            DisplayOrder = pav.DisplayOrder,
                            PictureId = pav.PictureId
                        })).ToList();

                        attributes.AddRange(item.ProductAttributeMappings.Where(pam => !pam.ProductAttributeValues.Any()).Select(pam => new ExportProductAttribute
                        {
                            AttributeId = pam.ProductAttribute.Id,
                            AttributeName = pam.ProductAttribute.Name,
                            AttributeTextPrompt = pam.TextPrompt,
                            AttributeIsRequired = pam.IsRequired,
                            AttributeControlTypeId = pam.AttributeControlTypeId
                        }));

                        if (!attributes.Any())
                            continue;

                        attributeManager.WriteCaption(worksheet, SetCaptionStyle, row, ExportProductAttribute.ProducAttributeCellOffset);
                        worksheet.Row(row).OutlineLevel = 1;
                        worksheet.Row(row).Collapsed = true;

                        foreach (var exportProducAttribute in attributes)
                        {
                            row++;
                            attributeManager.CurrentObject = exportProducAttribute;
                            attributeManager.WriteToXlsx(worksheet, row, ExportProductAttribute.ProducAttributeCellOffset);
                            worksheet.Row(row).OutlineLevel = 1;
                            worksheet.Row(row).Collapsed = true;
                        }

                        row++;
                    }

                    xlPackage.Save();
                }
                return stream.ToArray();
            }
        }
        #endregion

        #region Methods

        /// <summary>
        /// Export manufacturer list to xml
        /// </summary>
        /// <param name="manufacturers">Manufacturers</param>
        /// <returns>Result in XML format</returns>
        public virtual string ExportManufacturersToXml(IList<Manufacturer> manufacturers)
        {
            var sb = new StringBuilder();
            var stringWriter = new StringWriter(sb);
            var xmlWriter = new XmlTextWriter(stringWriter);
            xmlWriter.WriteStartDocument();
            xmlWriter.WriteStartElement("Manufacturers");
            xmlWriter.WriteAttributeString("Version", NopVersion.CurrentVersion);

            foreach (var manufacturer in manufacturers)
            {
                xmlWriter.WriteStartElement("Manufacturer");

                xmlWriter.WriteElementString("ManufacturerId", null, manufacturer.Id.ToString());
                xmlWriter.WriteElementString("Name", null, manufacturer.Name);
                xmlWriter.WriteElementString("Description", null, manufacturer.Description);
                xmlWriter.WriteElementString("ManufacturerTemplateId", null, manufacturer.ManufacturerTemplateId.ToString());
                xmlWriter.WriteElementString("MetaKeywords", null, manufacturer.MetaKeywords);
                xmlWriter.WriteElementString("MetaDescription", null, manufacturer.MetaDescription);
                xmlWriter.WriteElementString("MetaTitle", null, manufacturer.MetaTitle);
                xmlWriter.WriteElementString("SEName", null, manufacturer.GetSeName(0));
                xmlWriter.WriteElementString("PictureId", null, manufacturer.PictureId.ToString());
                xmlWriter.WriteElementString("PageSize", null, manufacturer.PageSize.ToString());
                xmlWriter.WriteElementString("AllowCustomersToSelectPageSize", null, manufacturer.AllowCustomersToSelectPageSize.ToString());
                xmlWriter.WriteElementString("PageSizeOptions", null, manufacturer.PageSizeOptions);
                xmlWriter.WriteElementString("PriceRanges", null, manufacturer.PriceRanges);
                xmlWriter.WriteElementString("Published", null, manufacturer.Published.ToString());
                xmlWriter.WriteElementString("Deleted", null, manufacturer.Deleted.ToString());
                xmlWriter.WriteElementString("DisplayOrder", null, manufacturer.DisplayOrder.ToString());
                xmlWriter.WriteElementString("CreatedOnUtc", null, manufacturer.CreatedOnUtc.ToString());
                xmlWriter.WriteElementString("UpdatedOnUtc", null, manufacturer.UpdatedOnUtc.ToString());

                xmlWriter.WriteStartElement("Products");
                var productManufacturers = _manufacturerService.GetProductManufacturersByManufacturerId(manufacturer.Id, showHidden: true);
                if (productManufacturers != null)
                {
                    foreach (var productManufacturer in productManufacturers)
                    {
                        var product = productManufacturer.Product;
                        if (product != null && !product.Deleted)
                        {
                            xmlWriter.WriteStartElement("ProductManufacturer");
                            xmlWriter.WriteElementString("ProductManufacturerId", null, productManufacturer.Id.ToString());
                            xmlWriter.WriteElementString("ProductId", null, productManufacturer.ProductId.ToString());
                            xmlWriter.WriteElementString("ProductName", null, product.Name);
                            xmlWriter.WriteElementString("IsFeaturedProduct", null, productManufacturer.IsFeaturedProduct.ToString());
                            xmlWriter.WriteElementString("DisplayOrder", null, productManufacturer.DisplayOrder.ToString());
                            xmlWriter.WriteEndElement();
                        }
                    }
                }
                xmlWriter.WriteEndElement();

                xmlWriter.WriteEndElement();
            }

            xmlWriter.WriteEndElement();
            xmlWriter.WriteEndDocument();
            xmlWriter.Close();
            return stringWriter.ToString();
        }

        /// <summary>
        /// Export manufacturers to XLSX
        /// </summary>
        /// <param name="manufacturers">Manufactures</param>
        public virtual byte[] ExportManufacturersToXlsx(IEnumerable<Manufacturer> manufacturers)
        {
            //property array
            var properties = new[]
            {
                new PropertyByName<Manufacturer>("Id", p => p.Id),
                new PropertyByName<Manufacturer>("Name", p => p.Name),
                new PropertyByName<Manufacturer>("Description", p => p.Description),
                new PropertyByName<Manufacturer>("ManufacturerTemplateId", p => p.ManufacturerTemplateId),
                new PropertyByName<Manufacturer>("MetaKeywords", p => p.MetaKeywords),
                new PropertyByName<Manufacturer>("MetaDescription", p => p.MetaDescription),
                new PropertyByName<Manufacturer>("MetaTitle", p => p.MetaTitle),
                new PropertyByName<Manufacturer>("SeName", p => p.GetSeName(0)),
                new PropertyByName<Manufacturer>("Picture", p => GetPictures(p.PictureId)),
                new PropertyByName<Manufacturer>("PageSize", p => p.PageSize),
                new PropertyByName<Manufacturer>("AllowCustomersToSelectPageSize", p => p.AllowCustomersToSelectPageSize),
                new PropertyByName<Manufacturer>("PageSizeOptions", p => p.PageSizeOptions),
                new PropertyByName<Manufacturer>("PriceRanges", p => p.PriceRanges),
                new PropertyByName<Manufacturer>("Published", p => p.Published),
                new PropertyByName<Manufacturer>("DisplayOrder", p => p.DisplayOrder)
            };

            return ExportToXlsx(properties, manufacturers);
        }

        /// <summary>
        /// Export category list to xml
        /// </summary>
        /// <returns>Result in XML format</returns>
        public virtual string ExportCategoriesToXml()
        {
            var sb = new StringBuilder();
            var stringWriter = new StringWriter(sb);
            var xmlWriter = new XmlTextWriter(stringWriter);
            xmlWriter.WriteStartDocument();
            xmlWriter.WriteStartElement("Categories");
            xmlWriter.WriteAttributeString("Version", NopVersion.CurrentVersion);
            WriteCategories(xmlWriter, 0);
            xmlWriter.WriteEndElement();
            xmlWriter.WriteEndDocument();
            xmlWriter.Close();
            return stringWriter.ToString();
        }

        /// <summary>
        /// Export categories to XLSX
        /// </summary>
        /// <param name="categories">Categories</param>
        public virtual byte[] ExportCategoriesToXlsx(IEnumerable<Category> categories)
        {
            //property array
            var properties = new[]
            {
                new PropertyByName<Category>("Id", p => p.Id),
                new PropertyByName<Category>("Name", p => p.Name),
                new PropertyByName<Category>("Description", p => p.Description),
                new PropertyByName<Category>("CategoryTemplateId", p => p.CategoryTemplateId),
                new PropertyByName<Category>("MetaKeywords", p => p.MetaKeywords),
                new PropertyByName<Category>("MetaDescription", p => p.MetaDescription),
                new PropertyByName<Category>("MetaTitle", p => p.MetaTitle),
                new PropertyByName<Category>("SeName", p => p.GetSeName(0)),
                new PropertyByName<Category>("ParentCategoryId", p => p.ParentCategoryId),
                new PropertyByName<Category>("Picture", p => GetPictures(p.PictureId)),
                new PropertyByName<Category>("PageSize", p => p.PageSize),
                new PropertyByName<Category>("AllowCustomersToSelectPageSize", p => p.AllowCustomersToSelectPageSize),
                new PropertyByName<Category>("PageSizeOptions", p => p.PageSizeOptions),
                new PropertyByName<Category>("PriceRanges", p => p.PriceRanges),
                new PropertyByName<Category>("ShowOnHomePage", p => p.ShowOnHomePage),
                new PropertyByName<Category>("IncludeInTopMenu", p => p.IncludeInTopMenu),
                new PropertyByName<Category>("Published", p => p.Published),
                new PropertyByName<Category>("DisplayOrder", p => p.DisplayOrder)
            };
            return ExportToXlsx(properties, categories);
        }

        /// <summary>
        /// Export product list to xml
        /// </summary>
        /// <param name="products">Products</param>
        /// <returns>Result in XML format</returns>
        public virtual string ExportProductsToXml(IList<Product> products)
        {
            var sb = new StringBuilder();
            var stringWriter = new StringWriter(sb);
            var xmlWriter = new XmlTextWriter(stringWriter);
            xmlWriter.WriteStartDocument();
            xmlWriter.WriteStartElement("Products");
            xmlWriter.WriteAttributeString("Version", NopVersion.CurrentVersion);

            foreach (var product in products)
            {
                xmlWriter.WriteStartElement("Product");

                xmlWriter.WriteElementString("ProductId", null, product.Id.ToString());
                xmlWriter.WriteElementString("ProductTypeId", null, product.ProductTypeId.ToString());
                xmlWriter.WriteElementString("ParentGroupedProductId", null, product.ParentGroupedProductId.ToString());
                xmlWriter.WriteElementString("VisibleIndividually", null, product.VisibleIndividually.ToString());
                xmlWriter.WriteElementString("Name", null, product.Name);
                xmlWriter.WriteElementString("ShortDescription", null, product.ShortDescription);
                xmlWriter.WriteElementString("FullDescription", null, product.FullDescription);
                xmlWriter.WriteElementString("AdminComment", null, product.AdminComment);
                xmlWriter.WriteElementString("VendorId", null, product.VendorId.ToString());
                xmlWriter.WriteElementString("ProductTemplateId", null, product.ProductTemplateId.ToString());
                xmlWriter.WriteElementString("ShowOnHomePage", null, product.ShowOnHomePage.ToString());
                xmlWriter.WriteElementString("MetaKeywords", null, product.MetaKeywords);
                xmlWriter.WriteElementString("MetaDescription", null, product.MetaDescription);
                xmlWriter.WriteElementString("MetaTitle", null, product.MetaTitle);
                xmlWriter.WriteElementString("SEName", null, product.GetSeName(0));
                xmlWriter.WriteElementString("AllowCustomerReviews", null, product.AllowCustomerReviews.ToString());
                xmlWriter.WriteElementString("SKU", null, product.Sku);
                xmlWriter.WriteElementString("ManufacturerPartNumber", null, product.ManufacturerPartNumber);
                xmlWriter.WriteElementString("Gtin", null, product.Gtin);
                xmlWriter.WriteElementString("IsGiftCard", null, product.IsGiftCard.ToString());
                xmlWriter.WriteElementString("GiftCardType", null, product.GiftCardType.ToString());
                xmlWriter.WriteElementString("OverriddenGiftCardAmount", null, product.OverriddenGiftCardAmount.HasValue ? product.OverriddenGiftCardAmount.ToString() : String.Empty);
                xmlWriter.WriteElementString("RequireOtherProducts", null, product.RequireOtherProducts.ToString());
                xmlWriter.WriteElementString("RequiredProductIds", null, product.RequiredProductIds);
                xmlWriter.WriteElementString("AutomaticallyAddRequiredProducts", null, product.AutomaticallyAddRequiredProducts.ToString());
                xmlWriter.WriteElementString("IsDownload", null, product.IsDownload.ToString());
                xmlWriter.WriteElementString("DownloadId", null, product.DownloadId.ToString());
                xmlWriter.WriteElementString("UnlimitedDownloads", null, product.UnlimitedDownloads.ToString());
                xmlWriter.WriteElementString("MaxNumberOfDownloads", null, product.MaxNumberOfDownloads.ToString());
                if (product.DownloadExpirationDays.HasValue)
                    xmlWriter.WriteElementString("DownloadExpirationDays", null, product.DownloadExpirationDays.ToString());
                else
                    xmlWriter.WriteElementString("DownloadExpirationDays", null, String.Empty);
                xmlWriter.WriteElementString("DownloadActivationType", null, product.DownloadActivationType.ToString());
                xmlWriter.WriteElementString("HasSampleDownload", null, product.HasSampleDownload.ToString());
                xmlWriter.WriteElementString("SampleDownloadId", null, product.SampleDownloadId.ToString());
                xmlWriter.WriteElementString("HasUserAgreement", null, product.HasUserAgreement.ToString());
                xmlWriter.WriteElementString("UserAgreementText", null, product.UserAgreementText);
                xmlWriter.WriteElementString("IsRecurring", null, product.IsRecurring.ToString());
                xmlWriter.WriteElementString("RecurringCycleLength", null, product.RecurringCycleLength.ToString());
                xmlWriter.WriteElementString("RecurringCyclePeriodId", null, product.RecurringCyclePeriodId.ToString());
                xmlWriter.WriteElementString("RecurringTotalCycles", null, product.RecurringTotalCycles.ToString());
                xmlWriter.WriteElementString("IsRental", null, product.IsRental.ToString());
                xmlWriter.WriteElementString("RentalPriceLength", null, product.RentalPriceLength.ToString());
                xmlWriter.WriteElementString("RentalPricePeriodId", null, product.RentalPricePeriodId.ToString());
                xmlWriter.WriteElementString("IsShipEnabled", null, product.IsShipEnabled.ToString());
                xmlWriter.WriteElementString("IsFreeShipping", null, product.IsFreeShipping.ToString());
                xmlWriter.WriteElementString("ShipSeparately", null, product.ShipSeparately.ToString());
                xmlWriter.WriteElementString("AdditionalShippingCharge", null, product.AdditionalShippingCharge.ToString());
                xmlWriter.WriteElementString("DeliveryDateId", null, product.DeliveryDateId.ToString());
                xmlWriter.WriteElementString("IsTaxExempt", null, product.IsTaxExempt.ToString());
                xmlWriter.WriteElementString("TaxCategoryId", null, product.TaxCategoryId.ToString());
                xmlWriter.WriteElementString("IsTelecommunicationsOrBroadcastingOrElectronicServices", null, product.IsTelecommunicationsOrBroadcastingOrElectronicServices.ToString());
                xmlWriter.WriteElementString("ManageInventoryMethodId", null, product.ManageInventoryMethodId.ToString());
                xmlWriter.WriteElementString("UseMultipleWarehouses", null, product.UseMultipleWarehouses.ToString());
                xmlWriter.WriteElementString("WarehouseId", null, product.WarehouseId.ToString());
                xmlWriter.WriteElementString("StockQuantity", null, product.StockQuantity.ToString());
                xmlWriter.WriteElementString("DisplayStockAvailability", null, product.DisplayStockAvailability.ToString());
                xmlWriter.WriteElementString("DisplayStockQuantity", null, product.DisplayStockQuantity.ToString());
                xmlWriter.WriteElementString("MinStockQuantity", null, product.MinStockQuantity.ToString());
                xmlWriter.WriteElementString("LowStockActivityId", null, product.LowStockActivityId.ToString());
                xmlWriter.WriteElementString("NotifyAdminForQuantityBelow", null, product.NotifyAdminForQuantityBelow.ToString());
                xmlWriter.WriteElementString("BackorderModeId", null, product.BackorderModeId.ToString());
                xmlWriter.WriteElementString("AllowBackInStockSubscriptions", null, product.AllowBackInStockSubscriptions.ToString());
                xmlWriter.WriteElementString("OrderMinimumQuantity", null, product.OrderMinimumQuantity.ToString());
                xmlWriter.WriteElementString("OrderMaximumQuantity", null, product.OrderMaximumQuantity.ToString());
                xmlWriter.WriteElementString("AllowedQuantities", null, product.AllowedQuantities);
                xmlWriter.WriteElementString("AllowAddingOnlyExistingAttributeCombinations", null, product.AllowAddingOnlyExistingAttributeCombinations.ToString());
                xmlWriter.WriteElementString("NotReturnable", null, product.NotReturnable.ToString());
                xmlWriter.WriteElementString("DisableBuyButton", null, product.DisableBuyButton.ToString());
                xmlWriter.WriteElementString("DisableWishlistButton", null, product.DisableWishlistButton.ToString());
                xmlWriter.WriteElementString("AvailableForPreOrder", null, product.AvailableForPreOrder.ToString());
                xmlWriter.WriteElementString("PreOrderAvailabilityStartDateTimeUtc", null, product.PreOrderAvailabilityStartDateTimeUtc.HasValue ? product.PreOrderAvailabilityStartDateTimeUtc.ToString() : String.Empty);
                xmlWriter.WriteElementString("CallForPrice", null, product.CallForPrice.ToString());
                xmlWriter.WriteElementString("Price", null, product.Price.ToString());
                xmlWriter.WriteElementString("OldPrice", null, product.OldPrice.ToString());
                xmlWriter.WriteElementString("ProductCost", null, product.ProductCost.ToString());
                xmlWriter.WriteElementString("SpecialPrice", null, product.SpecialPrice.HasValue ? product.SpecialPrice.ToString() : String.Empty);
                xmlWriter.WriteElementString("SpecialPriceStartDateTimeUtc", null, product.SpecialPriceStartDateTimeUtc.HasValue ? product.SpecialPriceStartDateTimeUtc.ToString() : String.Empty);
                xmlWriter.WriteElementString("SpecialPriceEndDateTimeUtc", null, product.SpecialPriceEndDateTimeUtc.HasValue ? product.SpecialPriceEndDateTimeUtc.ToString() : String.Empty);
                xmlWriter.WriteElementString("CustomerEntersPrice", null, product.CustomerEntersPrice.ToString());
                xmlWriter.WriteElementString("MinimumCustomerEnteredPrice", null, product.MinimumCustomerEnteredPrice.ToString());
                xmlWriter.WriteElementString("MaximumCustomerEnteredPrice", null, product.MaximumCustomerEnteredPrice.ToString());
                xmlWriter.WriteElementString("BasepriceEnabled", null, product.BasepriceEnabled.ToString());
                xmlWriter.WriteElementString("BasepriceAmount", null, product.BasepriceAmount.ToString());
                xmlWriter.WriteElementString("BasepriceUnitId", null, product.BasepriceUnitId.ToString());
                xmlWriter.WriteElementString("BasepriceBaseAmount", null, product.BasepriceBaseAmount.ToString());
                xmlWriter.WriteElementString("BasepriceBaseUnitId", null, product.BasepriceBaseUnitId.ToString());
                xmlWriter.WriteElementString("MarkAsNew", null, product.MarkAsNew.ToString());
                xmlWriter.WriteElementString("MarkAsNewStartDateTimeUtc", null, product.MarkAsNewStartDateTimeUtc.HasValue ? product.MarkAsNewStartDateTimeUtc.ToString() : String.Empty);
                xmlWriter.WriteElementString("MarkAsNewEndDateTimeUtc", null, product.MarkAsNewEndDateTimeUtc.HasValue ? product.MarkAsNewEndDateTimeUtc.ToString() : String.Empty);
                xmlWriter.WriteElementString("Weight", null, product.Weight.ToString());
                xmlWriter.WriteElementString("Length", null, product.Length.ToString());
                xmlWriter.WriteElementString("Width", null, product.Width.ToString());
                xmlWriter.WriteElementString("Height", null, product.Height.ToString());
                xmlWriter.WriteElementString("Published", null, product.Published.ToString());
                xmlWriter.WriteElementString("CreatedOnUtc", null, product.CreatedOnUtc.ToString());
                xmlWriter.WriteElementString("UpdatedOnUtc", null, product.UpdatedOnUtc.ToString());
                
                xmlWriter.WriteStartElement("ProductDiscounts");
                var discounts = product.AppliedDiscounts;
                foreach (var discount in discounts)
                {
                    xmlWriter.WriteStartElement("Discount");
                    xmlWriter.WriteElementString("DiscountId", null, discount.Id.ToString());
                    xmlWriter.WriteElementString("Name", null, discount.Name);
                    xmlWriter.WriteEndElement();
                }
                xmlWriter.WriteEndElement();

                xmlWriter.WriteStartElement("TierPrices");
                var tierPrices = product.TierPrices;
                foreach (var tierPrice in tierPrices)
                {
                    xmlWriter.WriteStartElement("TierPrice");
                    xmlWriter.WriteElementString("TierPriceId", null, tierPrice.Id.ToString());
                    xmlWriter.WriteElementString("StoreId", null, tierPrice.StoreId.ToString());
                    xmlWriter.WriteElementString("CustomerRoleId", null, tierPrice.CustomerRoleId.HasValue ? tierPrice.CustomerRoleId.ToString() : "0");
                    xmlWriter.WriteElementString("Quantity", null, tierPrice.Quantity.ToString());
                    xmlWriter.WriteElementString("Price", null, tierPrice.Price.ToString());
                    xmlWriter.WriteEndElement();
                }
                xmlWriter.WriteEndElement();

                xmlWriter.WriteStartElement("ProductAttributes");
                var productAttributMappings = _productAttributeService.GetProductAttributeMappingsByProductId(product.Id);
                foreach (var productAttributeMapping in productAttributMappings)
                {
                    xmlWriter.WriteStartElement("ProductAttributeMapping");
                    xmlWriter.WriteElementString("ProductAttributeMappingId", null, productAttributeMapping.Id.ToString());
                    xmlWriter.WriteElementString("ProductAttributeId", null, productAttributeMapping.ProductAttributeId.ToString());
                    xmlWriter.WriteElementString("ProductAttributeName", null, productAttributeMapping.ProductAttribute.Name);
                    xmlWriter.WriteElementString("TextPrompt", null, productAttributeMapping.TextPrompt);
                    xmlWriter.WriteElementString("IsRequired", null, productAttributeMapping.IsRequired.ToString());
                    xmlWriter.WriteElementString("AttributeControlTypeId", null, productAttributeMapping.AttributeControlTypeId.ToString());
                    xmlWriter.WriteElementString("DisplayOrder", null, productAttributeMapping.DisplayOrder.ToString());
                    //validation rules
                    if (productAttributeMapping.ValidationRulesAllowed())
                    {
                        if (productAttributeMapping.ValidationMinLength.HasValue)
                        {
                            xmlWriter.WriteElementString("ValidationMinLength", null, productAttributeMapping.ValidationMinLength.Value.ToString());
                        }
                        if (productAttributeMapping.ValidationMaxLength.HasValue)
                        {
                            xmlWriter.WriteElementString("ValidationMaxLength", null, productAttributeMapping.ValidationMaxLength.Value.ToString());
                        }
                        if (String.IsNullOrEmpty(productAttributeMapping.ValidationFileAllowedExtensions))
                        {
                            xmlWriter.WriteElementString("ValidationFileAllowedExtensions", null, productAttributeMapping.ValidationFileAllowedExtensions);
                        }
                        if (productAttributeMapping.ValidationFileMaximumSize.HasValue)
                        {
                            xmlWriter.WriteElementString("ValidationFileMaximumSize", null, productAttributeMapping.ValidationFileMaximumSize.Value.ToString());
                        }
                        xmlWriter.WriteElementString("DefaultValue", null, productAttributeMapping.DefaultValue);
                    }
                    //conditions
                    xmlWriter.WriteElementString("ConditionAttributeXml", null, productAttributeMapping.ConditionAttributeXml);

                    xmlWriter.WriteStartElement("ProductAttributeValues");
                    var productAttributeValues = productAttributeMapping.ProductAttributeValues;
                    foreach (var productAttributeValue in productAttributeValues)
                    {
                        xmlWriter.WriteStartElement("ProductAttributeValue");
                        xmlWriter.WriteElementString("ProductAttributeValueId", null, productAttributeValue.Id.ToString());
                        xmlWriter.WriteElementString("Name", null, productAttributeValue.Name);
                        xmlWriter.WriteElementString("AttributeValueTypeId", null, productAttributeValue.AttributeValueTypeId.ToString());
                        xmlWriter.WriteElementString("AssociatedProductId", null, productAttributeValue.AssociatedProductId.ToString());
                        xmlWriter.WriteElementString("ColorSquaresRgb", null, productAttributeValue.ColorSquaresRgb);
                        xmlWriter.WriteElementString("ImageSquaresPictureId", null, productAttributeValue.ImageSquaresPictureId.ToString());
                        xmlWriter.WriteElementString("PriceAdjustment", null, productAttributeValue.PriceAdjustment.ToString());
                        xmlWriter.WriteElementString("WeightAdjustment", null, productAttributeValue.WeightAdjustment.ToString());
                        xmlWriter.WriteElementString("Cost", null, productAttributeValue.Cost.ToString());
                        xmlWriter.WriteElementString("Quantity", null, productAttributeValue.Quantity.ToString());
                        xmlWriter.WriteElementString("IsPreSelected", null, productAttributeValue.IsPreSelected.ToString());
                        xmlWriter.WriteElementString("DisplayOrder", null, productAttributeValue.DisplayOrder.ToString());
                        xmlWriter.WriteElementString("PictureId", null, productAttributeValue.PictureId.ToString());
                        xmlWriter.WriteEndElement();
                    }
                    xmlWriter.WriteEndElement();

                    xmlWriter.WriteEndElement();
                }
                xmlWriter.WriteEndElement();
                
                xmlWriter.WriteStartElement("ProductPictures");
                var productPictures = product.ProductPictures;
                foreach (var productPicture in productPictures)
                {
                    xmlWriter.WriteStartElement("ProductPicture");
                    xmlWriter.WriteElementString("ProductPictureId", null, productPicture.Id.ToString());
                    xmlWriter.WriteElementString("PictureId", null, productPicture.PictureId.ToString());
                    xmlWriter.WriteElementString("DisplayOrder", null, productPicture.DisplayOrder.ToString());
                    xmlWriter.WriteEndElement();
                }
                xmlWriter.WriteEndElement();

                xmlWriter.WriteStartElement("ProductCategories");
                var productCategories = _categoryService.GetProductCategoriesByProductId(product.Id);
                if (productCategories != null)
                {
                    foreach (var productCategory in productCategories)
                    {
                        xmlWriter.WriteStartElement("ProductCategory");
                        xmlWriter.WriteElementString("ProductCategoryId", null, productCategory.Id.ToString());
                        xmlWriter.WriteElementString("CategoryId", null, productCategory.CategoryId.ToString());
                        xmlWriter.WriteElementString("IsFeaturedProduct", null, productCategory.IsFeaturedProduct.ToString());
                        xmlWriter.WriteElementString("DisplayOrder", null, productCategory.DisplayOrder.ToString());
                        xmlWriter.WriteEndElement();
                    }
                }
                xmlWriter.WriteEndElement();

                xmlWriter.WriteStartElement("ProductManufacturers");
                var productManufacturers = _manufacturerService.GetProductManufacturersByProductId(product.Id);
                if (productManufacturers != null)
                {
                    foreach (var productManufacturer in productManufacturers)
                    {
                        xmlWriter.WriteStartElement("ProductManufacturer");
                        xmlWriter.WriteElementString("ProductManufacturerId", null, productManufacturer.Id.ToString());
                        xmlWriter.WriteElementString("ManufacturerId", null, productManufacturer.ManufacturerId.ToString());
                        xmlWriter.WriteElementString("IsFeaturedProduct", null, productManufacturer.IsFeaturedProduct.ToString());
                        xmlWriter.WriteElementString("DisplayOrder", null, productManufacturer.DisplayOrder.ToString());
                        xmlWriter.WriteEndElement();
                    }
                }
                xmlWriter.WriteEndElement();

                xmlWriter.WriteStartElement("ProductSpecificationAttributes");
                var productSpecificationAttributes = product.ProductSpecificationAttributes;
                foreach (var productSpecificationAttribute in productSpecificationAttributes)
                {
                    xmlWriter.WriteStartElement("ProductSpecificationAttribute");
                    xmlWriter.WriteElementString("ProductSpecificationAttributeId", null, productSpecificationAttribute.Id.ToString());
                    xmlWriter.WriteElementString("SpecificationAttributeOptionId", null, productSpecificationAttribute.SpecificationAttributeOptionId.ToString());
                    xmlWriter.WriteElementString("CustomValue", null, productSpecificationAttribute.CustomValue);
                    xmlWriter.WriteElementString("AllowFiltering", null, productSpecificationAttribute.AllowFiltering.ToString());
                    xmlWriter.WriteElementString("ShowOnProductPage", null, productSpecificationAttribute.ShowOnProductPage.ToString());
                    xmlWriter.WriteElementString("DisplayOrder", null, productSpecificationAttribute.DisplayOrder.ToString());
                    xmlWriter.WriteEndElement();
                }
                xmlWriter.WriteEndElement();

                xmlWriter.WriteEndElement();
            }

            xmlWriter.WriteEndElement();
            xmlWriter.WriteEndDocument();
            xmlWriter.Close();
            return stringWriter.ToString();
        }
        
        /// <summary>
        /// Export products to XLSX
        /// </summary>
        /// <param name="products">Products</param>
        public virtual byte[] ExportProductsToXlsx(IEnumerable<Product> products)
        {
            var properties = new[]
            {
                new PropertyByName<Product>("ProductType", p => p.ProductTypeId, IgnoreExportPoductProperty(p => p.ProductType))
                {
                    DropDownElements = ProductType.SimpleProduct.ToSelectList(useLocalization: false)
                },
                new PropertyByName<Product>("ParentGroupedProductId", p => p.ParentGroupedProductId, IgnoreExportPoductProperty(p => p.ProductType)),
                new PropertyByName<Product>("VisibleIndividually", p => p.VisibleIndividually, IgnoreExportPoductProperty(p => p.VisibleIndividually)),
                new PropertyByName<Product>("Name", p => p.Name),
                new PropertyByName<Product>("ShortDescription", p => p.ShortDescription),
                new PropertyByName<Product>("FullDescription", p => p.FullDescription),
                new PropertyByName<Product>("Vendor", p => p.VendorId, IgnoreExportPoductProperty(p => p.Vendor))
                {
                    DropDownElements = _vendorService.GetAllVendors().Select(v => v as BaseEntity).ToSelectList(p => (p as Vendor).Return(v => v.Name, String.Empty)),
                    AllowBlank = true
                },
                new PropertyByName<Product>("ProductTemplate", p => p.ProductTemplateId, IgnoreExportPoductProperty(p => p.ProductTemplate))
                {
                    DropDownElements = _productTemplateService.GetAllProductTemplates().Select(pt => pt as BaseEntity).ToSelectList(p => (p as ProductTemplate).Return(pt => pt.Name, String.Empty)),
                },
                new PropertyByName<Product>("ShowOnHomePage", p => p.ShowOnHomePage, IgnoreExportPoductProperty(p => p.ShowOnHomePage)),
                new PropertyByName<Product>("MetaKeywords", p => p.MetaKeywords, IgnoreExportPoductProperty(p => p.Seo)),
                new PropertyByName<Product>("MetaDescription", p => p.MetaDescription, IgnoreExportPoductProperty(p => p.Seo)),
                new PropertyByName<Product>("MetaTitle", p => p.MetaTitle, IgnoreExportPoductProperty(p => p.Seo)),
                new PropertyByName<Product>("SeName", p => p.GetSeName(0), IgnoreExportPoductProperty(p => p.Seo)),
                new PropertyByName<Product>("AllowCustomerReviews", p => p.AllowCustomerReviews, IgnoreExportPoductProperty(p => p.AllowCustomerReviews)),
                new PropertyByName<Product>("Published", p => p.Published, IgnoreExportPoductProperty(p => p.Published)),
                new PropertyByName<Product>("SKU", p => p.Sku),
                new PropertyByName<Product>("ManufacturerPartNumber", p => p.ManufacturerPartNumber, IgnoreExportPoductProperty(p => p.ManufacturerPartNumber)),
                new PropertyByName<Product>("Gtin", p => p.Gtin, IgnoreExportPoductProperty(p => p.GTIN)),
                new PropertyByName<Product>("IsGiftCard", p => p.IsGiftCard, IgnoreExportPoductProperty(p => p.IsGiftCard)),
                new PropertyByName<Product>("GiftCardType", p => p.GiftCardTypeId, IgnoreExportPoductProperty(p => p.IsGiftCard))
                {
                    DropDownElements = GiftCardType.Virtual.ToSelectList(useLocalization: false)
                },
                new PropertyByName<Product>("OverriddenGiftCardAmount", p => p.OverriddenGiftCardAmount, IgnoreExportPoductProperty(p => p.IsGiftCard)),
                new PropertyByName<Product>("RequireOtherProducts", p => p.RequireOtherProducts, IgnoreExportPoductProperty(p => p.RequireOtherProductsAddedToTheCart)),
                new PropertyByName<Product>("RequiredProductIds", p => p.RequiredProductIds, IgnoreExportPoductProperty(p => p.RequireOtherProductsAddedToTheCart)),
                new PropertyByName<Product>("AutomaticallyAddRequiredProducts", p => p.AutomaticallyAddRequiredProducts, IgnoreExportPoductProperty(p => p.RequireOtherProductsAddedToTheCart)),
                new PropertyByName<Product>("IsDownload", p => p.IsDownload, IgnoreExportPoductProperty(p => p.DownloadableProduct)),
                new PropertyByName<Product>("DownloadId", p => p.DownloadId, IgnoreExportPoductProperty(p => p.DownloadableProduct)),
                new PropertyByName<Product>("UnlimitedDownloads", p => p.UnlimitedDownloads, IgnoreExportPoductProperty(p => p.DownloadableProduct)),
                new PropertyByName<Product>("MaxNumberOfDownloads", p => p.MaxNumberOfDownloads, IgnoreExportPoductProperty(p => p.DownloadableProduct)),
                new PropertyByName<Product>("DownloadActivationType", p => p.DownloadActivationTypeId, IgnoreExportPoductProperty(p => p.DownloadableProduct))
                {
                    DropDownElements = DownloadActivationType.Manually.ToSelectList(useLocalization: false)
                },
                new PropertyByName<Product>("HasSampleDownload", p => p.HasSampleDownload, IgnoreExportPoductProperty(p => p.DownloadableProduct)),
                new PropertyByName<Product>("SampleDownloadId", p => p.SampleDownloadId, IgnoreExportPoductProperty(p => p.DownloadableProduct)),
                new PropertyByName<Product>("HasUserAgreement", p => p.HasUserAgreement, IgnoreExportPoductProperty(p => p.DownloadableProduct)),
                new PropertyByName<Product>("UserAgreementText", p => p.UserAgreementText, IgnoreExportPoductProperty(p => p.DownloadableProduct)),
                new PropertyByName<Product>("IsRecurring", p => p.IsRecurring, IgnoreExportPoductProperty(p => p.RecurringProduct)),
                new PropertyByName<Product>("RecurringCycleLength", p => p.RecurringCycleLength, IgnoreExportPoductProperty(p => p.RecurringProduct)),
                new PropertyByName<Product>("RecurringCyclePeriod", p => p.RecurringCyclePeriodId, IgnoreExportPoductProperty(p => p.RecurringProduct))
                {
                    DropDownElements = RecurringProductCyclePeriod.Days.ToSelectList(useLocalization: false),
                    AllowBlank = true
                },
                new PropertyByName<Product>("RecurringTotalCycles", p => p.RecurringTotalCycles, IgnoreExportPoductProperty(p => p.RecurringProduct)),
                new PropertyByName<Product>("IsRental", p => p.IsRental, IgnoreExportPoductProperty(p => p.IsRental)),
                new PropertyByName<Product>("RentalPriceLength", p => p.RentalPriceLength, IgnoreExportPoductProperty(p => p.IsRental)),
                new PropertyByName<Product>("RentalPricePeriod", p => p.RentalPricePeriodId, IgnoreExportPoductProperty(p => p.IsRental))
                {
                    DropDownElements = RentalPricePeriod.Days.ToSelectList(useLocalization: false),
                    AllowBlank = true
                },
                new PropertyByName<Product>("IsShipEnabled", p => p.IsShipEnabled),
                new PropertyByName<Product>("IsFreeShipping", p => p.IsFreeShipping, IgnoreExportPoductProperty(p => p.FreeShipping)),
                new PropertyByName<Product>("ShipSeparately", p => p.ShipSeparately, IgnoreExportPoductProperty(p => p.ShipSeparately)),
                new PropertyByName<Product>("AdditionalShippingCharge", p => p.AdditionalShippingCharge, IgnoreExportPoductProperty(p => p.AdditionalShippingCharge)),
                new PropertyByName<Product>("DeliveryDate", p => p.DeliveryDateId, IgnoreExportPoductProperty(p => p.DeliveryDate))
                {
                    DropDownElements = _shippingService.GetAllDeliveryDates().Select(dd => dd as BaseEntity).ToSelectList(p => (p as DeliveryDate).Return(dd => dd.Name, String.Empty)),
                    AllowBlank = true
                },
                new PropertyByName<Product>("IsTaxExempt", p => p.IsTaxExempt),
                new PropertyByName<Product>("TaxCategory", p => p.TaxCategoryId)
                {
                    DropDownElements = _taxCategoryService.GetAllTaxCategories().Select(tc => tc as BaseEntity).ToSelectList(p => (p as TaxCategory).Return(tc => tc.Name, String.Empty)),
                    AllowBlank = true
                },
                new PropertyByName<Product>("IsTelecommunicationsOrBroadcastingOrElectronicServices", p => p.IsTelecommunicationsOrBroadcastingOrElectronicServices, IgnoreExportPoductProperty(p => p.TelecommunicationsBroadcastingElectronicServices)),
                new PropertyByName<Product>("ManageInventoryMethod", p => p.ManageInventoryMethodId)
                {
                    DropDownElements = ManageInventoryMethod.DontManageStock.ToSelectList(useLocalization: false)
                },
                new PropertyByName<Product>("UseMultipleWarehouses", p => p.UseMultipleWarehouses, IgnoreExportPoductProperty(p => p.UseMultipleWarehouses)),
                new PropertyByName<Product>("WarehouseId", p => p.WarehouseId, IgnoreExportPoductProperty(p => p.Warehouse)),
                new PropertyByName<Product>("StockQuantity", p => p.StockQuantity),
                new PropertyByName<Product>("DisplayStockAvailability", p => p.DisplayStockAvailability, IgnoreExportPoductProperty(p => p.DisplayStockAvailability)),
                new PropertyByName<Product>("DisplayStockQuantity", p => p.DisplayStockQuantity, IgnoreExportPoductProperty(p => p.DisplayStockQuantity)),
                new PropertyByName<Product>("MinStockQuantity", p => p.MinStockQuantity, IgnoreExportPoductProperty(p => p.MinimumStockQuantity)),
                new PropertyByName<Product>("LowStockActivity", p => p.LowStockActivityId, IgnoreExportPoductProperty(p => p.LowStockActivity))
                {
                    DropDownElements = LowStockActivity.Nothing.ToSelectList(useLocalization: false)
                },
                new PropertyByName<Product>("NotifyAdminForQuantityBelow", p => p.NotifyAdminForQuantityBelow, IgnoreExportPoductProperty(p => p.NotifyAdminForQuantityBelow)),
                new PropertyByName<Product>("BackorderMode", p => p.BackorderModeId, IgnoreExportPoductProperty(p => p.Backorders))
                {
                    DropDownElements = BackorderMode.NoBackorders.ToSelectList(useLocalization: false)
                },
                new PropertyByName<Product>("AllowBackInStockSubscriptions", p => p.AllowBackInStockSubscriptions, IgnoreExportPoductProperty(p => p.AllowBackInStockSubscriptions)),
                new PropertyByName<Product>("OrderMinimumQuantity", p => p.OrderMinimumQuantity, IgnoreExportPoductProperty(p => p.MinimumCartQuantity)),
                new PropertyByName<Product>("OrderMaximumQuantity", p => p.OrderMaximumQuantity, IgnoreExportPoductProperty(p => p.MaximumCartQuantity)),
                new PropertyByName<Product>("AllowedQuantities", p => p.AllowedQuantities, IgnoreExportPoductProperty(p => p.AllowedQuantities)),
                new PropertyByName<Product>("AllowAddingOnlyExistingAttributeCombinations", p => p.AllowAddingOnlyExistingAttributeCombinations, IgnoreExportPoductProperty(p => p.AllowAddingOnlyExistingAttributeCombinations)),
                new PropertyByName<Product>("NotReturnable", p => p.NotReturnable, IgnoreExportPoductProperty(p => p.NotReturnable)),
                new PropertyByName<Product>("DisableBuyButton", p => p.DisableBuyButton, IgnoreExportPoductProperty(p => p.DisableBuyButton)),
                new PropertyByName<Product>("DisableWishlistButton", p => p.DisableWishlistButton, IgnoreExportPoductProperty(p => p.DisableWishlistButton)),
                new PropertyByName<Product>("AvailableForPreOrder", p => p.AvailableForPreOrder, IgnoreExportPoductProperty(p => p.AvailableForPreOrder)),
                new PropertyByName<Product>("PreOrderAvailabilityStartDateTimeUtc", p => p.PreOrderAvailabilityStartDateTimeUtc, IgnoreExportPoductProperty(p => p.AvailableForPreOrder)),
                new PropertyByName<Product>("CallForPrice", p => p.CallForPrice, IgnoreExportPoductProperty(p => p.CallForPrice)),
                new PropertyByName<Product>("Price", p => p.Price),
                new PropertyByName<Product>("OldPrice", p => p.OldPrice, IgnoreExportPoductProperty(p => p.OldPrice)),
                new PropertyByName<Product>("ProductCost", p => p.ProductCost, IgnoreExportPoductProperty(p => p.ProductCost)),
                new PropertyByName<Product>("SpecialPrice", p => p.SpecialPrice, IgnoreExportPoductProperty(p => p.SpecialPrice)),
                new PropertyByName<Product>("SpecialPriceStartDateTimeUtc", p => p.SpecialPriceStartDateTimeUtc, IgnoreExportPoductProperty(p => p.SpecialPriceStartDate)),
                new PropertyByName<Product>("SpecialPriceEndDateTimeUtc", p => p.SpecialPriceEndDateTimeUtc, IgnoreExportPoductProperty(p => p.SpecialPriceEndDate)),
                new PropertyByName<Product>("CustomerEntersPrice", p => p.CustomerEntersPrice, IgnoreExportPoductProperty(p => p.CustomerEntersPrice)),
                new PropertyByName<Product>("MinimumCustomerEnteredPrice", p => p.MinimumCustomerEnteredPrice, IgnoreExportPoductProperty(p => p.CustomerEntersPrice)),
                new PropertyByName<Product>("MaximumCustomerEnteredPrice", p => p.MaximumCustomerEnteredPrice, IgnoreExportPoductProperty(p => p.CustomerEntersPrice)),
                new PropertyByName<Product>("BasepriceEnabled", p => p.BasepriceEnabled, IgnoreExportPoductProperty(p => p.PAngV)),
                new PropertyByName<Product>("BasepriceAmount", p => p.BasepriceAmount, IgnoreExportPoductProperty(p => p.PAngV)),
                new PropertyByName<Product>("BasepriceUnit", p => p.BasepriceUnitId, IgnoreExportPoductProperty(p => p.PAngV))
                {
                    DropDownElements = _measureService.GetAllMeasureWeights().Select(mw => mw as BaseEntity).ToSelectList(p => (p as MeasureWeight).Return(mw => mw.Name, String.Empty)),
                    AllowBlank = true
                },
                new PropertyByName<Product>("BasepriceBaseAmount", p => p.BasepriceBaseAmount, IgnoreExportPoductProperty(p => p.PAngV)),
                new PropertyByName<Product>("BasepriceBaseUnit", p => p.BasepriceBaseUnitId, IgnoreExportPoductProperty(p => p.PAngV))
                {
                    DropDownElements = _measureService.GetAllMeasureWeights().Select(mw => mw as BaseEntity).ToSelectList(p => (p as MeasureWeight).Return(mw => mw.Name, String.Empty)),
                    AllowBlank = true
                },
                new PropertyByName<Product>("MarkAsNew", p => p.MarkAsNew, IgnoreExportPoductProperty(p => p.MarkAsNew)),
                new PropertyByName<Product>("MarkAsNewStartDateTimeUtc", p => p.MarkAsNewStartDateTimeUtc, IgnoreExportPoductProperty(p => p.MarkAsNewStartDate)),
                new PropertyByName<Product>("MarkAsNewEndDateTimeUtc", p => p.MarkAsNewEndDateTimeUtc, IgnoreExportPoductProperty(p => p.MarkAsNewEndDate)),
                new PropertyByName<Product>("Weight", p => p.Weight, IgnoreExportPoductProperty(p => p.Weight)),
                new PropertyByName<Product>("Length", p => p.Length, IgnoreExportPoductProperty(p => p.Dimensions)),
                new PropertyByName<Product>("Width", p => p.Width, IgnoreExportPoductProperty(p => p.Dimensions)),
                new PropertyByName<Product>("Height", p => p.Height, IgnoreExportPoductProperty(p => p.Dimensions)),
                new PropertyByName<Product>("Categories", GetCategories),
                new PropertyByName<Product>("Manufacturers", GetManufacturers, IgnoreExportPoductProperty(p => p.Manufacturers)),
                new PropertyByName<Product>("Picture1", p => GetPictures(p)[0]),
                new PropertyByName<Product>("Picture2", p => GetPictures(p)[1]),
                new PropertyByName<Product>("Picture3", p => GetPictures(p)[2])
            };

            var productList = products.ToList();
            var productAdvancedMode = _workContext.CurrentCustomer.GetAttribute<bool>("product-advanced-mode");

            if (_catalogSettings.ExportImportProductAttributes)
            {
                if (productAdvancedMode || _productEditorSettings.ProductAttributes)
                    return ExportProductsToXlsxWithAttributes(properties, productList);
            }

<<<<<<< HEAD
            return _catalogSettings.ExportImportProductAttributes ? ExportProductsToXlsxWithAttributes(properties, productList) : ExportToXlsx(properties, productList);
=======
            return ExportToXlsx(properties, productList);
>>>>>>> 7902ba57
        }

        /// <summary>
        /// Export order list to xml
        /// </summary>
        /// <param name="orders">Orders</param>
        /// <returns>Result in XML format</returns>
        public virtual string ExportOrdersToXml(IList<Order> orders)
        {
            var sb = new StringBuilder();
            var stringWriter = new StringWriter(sb);
            var xmlWriter = new XmlTextWriter(stringWriter);
            xmlWriter.WriteStartDocument();
            xmlWriter.WriteStartElement("Orders");
            xmlWriter.WriteAttributeString("Version", NopVersion.CurrentVersion);

            foreach (var order in orders)
            {
                xmlWriter.WriteStartElement("Order");

                xmlWriter.WriteElementString("OrderId", null, order.Id.ToString());
                xmlWriter.WriteElementString("OrderGuid", null, order.OrderGuid.ToString());
                xmlWriter.WriteElementString("StoreId", null, order.StoreId.ToString());
                xmlWriter.WriteElementString("CustomerId", null, order.CustomerId.ToString());
                xmlWriter.WriteElementString("OrderStatusId", null, order.OrderStatusId.ToString());
                xmlWriter.WriteElementString("PaymentStatusId", null, order.PaymentStatusId.ToString());
                xmlWriter.WriteElementString("ShippingStatusId", null, order.ShippingStatusId.ToString());
                xmlWriter.WriteElementString("CustomerLanguageId", null, order.CustomerLanguageId.ToString());
                xmlWriter.WriteElementString("CustomerTaxDisplayTypeId", null, order.CustomerTaxDisplayTypeId.ToString());
                xmlWriter.WriteElementString("CustomerIp", null, order.CustomerIp);
                xmlWriter.WriteElementString("OrderSubtotalInclTax", null, order.OrderSubtotalInclTax.ToString());
                xmlWriter.WriteElementString("OrderSubtotalExclTax", null, order.OrderSubtotalExclTax.ToString());
                xmlWriter.WriteElementString("OrderSubTotalDiscountInclTax", null, order.OrderSubTotalDiscountInclTax.ToString());
                xmlWriter.WriteElementString("OrderSubTotalDiscountExclTax", null, order.OrderSubTotalDiscountExclTax.ToString());
                xmlWriter.WriteElementString("OrderShippingInclTax", null, order.OrderShippingInclTax.ToString());
                xmlWriter.WriteElementString("OrderShippingExclTax", null, order.OrderShippingExclTax.ToString());
                xmlWriter.WriteElementString("PaymentMethodAdditionalFeeInclTax", null, order.PaymentMethodAdditionalFeeInclTax.ToString());
                xmlWriter.WriteElementString("PaymentMethodAdditionalFeeExclTax", null, order.PaymentMethodAdditionalFeeExclTax.ToString());
                xmlWriter.WriteElementString("TaxRates", null, order.TaxRates);
                xmlWriter.WriteElementString("OrderTax", null, order.OrderTax.ToString());
                xmlWriter.WriteElementString("OrderTotal", null, order.OrderTotal.ToString());
                xmlWriter.WriteElementString("RefundedAmount", null, order.RefundedAmount.ToString());
                xmlWriter.WriteElementString("OrderDiscount", null, order.OrderDiscount.ToString());
                xmlWriter.WriteElementString("CurrencyRate", null, order.CurrencyRate.ToString());
                xmlWriter.WriteElementString("CustomerCurrencyCode", null, order.CustomerCurrencyCode);
                xmlWriter.WriteElementString("AffiliateId", null, order.AffiliateId.ToString());
                xmlWriter.WriteElementString("AllowStoringCreditCardNumber", null, order.AllowStoringCreditCardNumber.ToString());
                xmlWriter.WriteElementString("CardType", null, order.CardType);
                xmlWriter.WriteElementString("CardName", null, order.CardName);
                xmlWriter.WriteElementString("CardNumber", null, order.CardNumber);
                xmlWriter.WriteElementString("MaskedCreditCardNumber", null, order.MaskedCreditCardNumber);
                xmlWriter.WriteElementString("CardCvv2", null, order.CardCvv2);
                xmlWriter.WriteElementString("CardExpirationMonth", null, order.CardExpirationMonth);
                xmlWriter.WriteElementString("CardExpirationYear", null, order.CardExpirationYear);
                xmlWriter.WriteElementString("PaymentMethodSystemName", null, order.PaymentMethodSystemName);
                xmlWriter.WriteElementString("AuthorizationTransactionId", null, order.AuthorizationTransactionId);
                xmlWriter.WriteElementString("AuthorizationTransactionCode", null, order.AuthorizationTransactionCode);
                xmlWriter.WriteElementString("AuthorizationTransactionResult", null, order.AuthorizationTransactionResult);
                xmlWriter.WriteElementString("CaptureTransactionId", null, order.CaptureTransactionId);
                xmlWriter.WriteElementString("CaptureTransactionResult", null, order.CaptureTransactionResult);
                xmlWriter.WriteElementString("SubscriptionTransactionId", null, order.SubscriptionTransactionId);
                xmlWriter.WriteElementString("PaidDateUtc", null, (order.PaidDateUtc == null) ? string.Empty : order.PaidDateUtc.Value.ToString());
                xmlWriter.WriteElementString("ShippingMethod", null, order.ShippingMethod);
                xmlWriter.WriteElementString("ShippingRateComputationMethodSystemName", null, order.ShippingRateComputationMethodSystemName);
                xmlWriter.WriteElementString("CustomValuesXml", null, order.CustomValuesXml);
                xmlWriter.WriteElementString("VatNumber", null, order.VatNumber);
                xmlWriter.WriteElementString("Deleted", null, order.Deleted.ToString());
                xmlWriter.WriteElementString("CreatedOnUtc", null, order.CreatedOnUtc.ToString());

                //products
                var orderItems = order.OrderItems;
                if (orderItems.Any())
                {
                    xmlWriter.WriteStartElement("OrderItems");
                    foreach (var orderItem in orderItems)
                    {
                        xmlWriter.WriteStartElement("OrderItem");
                        xmlWriter.WriteElementString("Id", null, orderItem.Id.ToString());
                        xmlWriter.WriteElementString("OrderItemGuid", null, orderItem.OrderItemGuid.ToString());
                        xmlWriter.WriteElementString("ProductId", null, orderItem.ProductId.ToString());

                        var product = orderItem.Product;
                        xmlWriter.WriteElementString("ProductName", null, product.Name);
                        xmlWriter.WriteElementString("UnitPriceInclTax", null, orderItem.UnitPriceInclTax.ToString());
                        xmlWriter.WriteElementString("UnitPriceExclTax", null, orderItem.UnitPriceExclTax.ToString());
                        xmlWriter.WriteElementString("PriceInclTax", null, orderItem.PriceInclTax.ToString());
                        xmlWriter.WriteElementString("PriceExclTax", null, orderItem.PriceExclTax.ToString());
                        xmlWriter.WriteElementString("DiscountAmountInclTax", null, orderItem.DiscountAmountInclTax.ToString());
                        xmlWriter.WriteElementString("DiscountAmountExclTax", null, orderItem.DiscountAmountExclTax.ToString());
                        xmlWriter.WriteElementString("OriginalProductCost", null, orderItem.OriginalProductCost.ToString());
                        xmlWriter.WriteElementString("AttributeDescription", null, orderItem.AttributeDescription);
                        xmlWriter.WriteElementString("AttributesXml", null, orderItem.AttributesXml);
                        xmlWriter.WriteElementString("Quantity", null, orderItem.Quantity.ToString());
                        xmlWriter.WriteElementString("DownloadCount", null, orderItem.DownloadCount.ToString());
                        xmlWriter.WriteElementString("IsDownloadActivated", null, orderItem.IsDownloadActivated.ToString());
                        xmlWriter.WriteElementString("LicenseDownloadId", null, orderItem.LicenseDownloadId.ToString());
                        var rentalStartDate = orderItem.RentalStartDateUtc.HasValue ? orderItem.Product.FormatRentalDate(orderItem.RentalStartDateUtc.Value) : String.Empty;
                        xmlWriter.WriteElementString("RentalStartDateUtc", null, rentalStartDate);
                        var rentalEndDate = orderItem.RentalEndDateUtc.HasValue ? orderItem.Product.FormatRentalDate(orderItem.RentalEndDateUtc.Value) : String.Empty;
                        xmlWriter.WriteElementString("RentalEndDateUtc", null, rentalEndDate);
                        xmlWriter.WriteEndElement();
                    }
                    xmlWriter.WriteEndElement();
                }

                //shipments
                var shipments = order.Shipments.OrderBy(x => x.CreatedOnUtc).ToList();
                if (shipments.Any())
                {
                    xmlWriter.WriteStartElement("Shipments");
                    foreach (var shipment in shipments)
                    {
                        xmlWriter.WriteStartElement("Shipment");
                        xmlWriter.WriteElementString("ShipmentId", null, shipment.Id.ToString());
                        xmlWriter.WriteElementString("TrackingNumber", null, shipment.TrackingNumber);
                        xmlWriter.WriteElementString("TotalWeight", null, shipment.TotalWeight.HasValue ? shipment.TotalWeight.Value.ToString() : String.Empty);

                        xmlWriter.WriteElementString("ShippedDateUtc", null, shipment.ShippedDateUtc.HasValue ? 
                            shipment.ShippedDateUtc.ToString() : String.Empty);
                        xmlWriter.WriteElementString("DeliveryDateUtc", null, shipment.DeliveryDateUtc.HasValue ? 
                            shipment.DeliveryDateUtc.Value.ToString() : String.Empty);
                        xmlWriter.WriteElementString("CreatedOnUtc", null, shipment.CreatedOnUtc.ToString());
                        xmlWriter.WriteEndElement();
                    }
                    xmlWriter.WriteEndElement();
                }
                xmlWriter.WriteEndElement();
            }

            xmlWriter.WriteEndElement();
            xmlWriter.WriteEndDocument();
            xmlWriter.Close();
            return stringWriter.ToString();
        }

        /// <summary>
        /// Export orders to XLSX
        /// </summary>
        /// <param name="stream">Stream</param>
        /// <param name="orders">Orders</param>
        public virtual byte[] ExportOrdersToXlsx(IList<Order> orders)
        {
            //property array
            var properties = new[]
            {
                    new PropertyByName<Order>("OrderId", p => p.Id),
                    new PropertyByName<Order>("StoreId", p => p.StoreId),
                    new PropertyByName<Order>("OrderGuid", p => p.OrderGuid),
                    new PropertyByName<Order>("CustomerId", p => p.CustomerId),
                    new PropertyByName<Order>("OrderStatusId", p => p.OrderStatusId),
                    new PropertyByName<Order>("PaymentStatusId", p => p.PaymentStatusId),
                    new PropertyByName<Order>("ShippingStatusId", p => p.ShippingStatusId),
                    new PropertyByName<Order>("OrderSubtotalInclTax", p => p.OrderSubtotalInclTax),
                    new PropertyByName<Order>("OrderSubtotalExclTax", p => p.OrderSubtotalExclTax),
                    new PropertyByName<Order>("OrderSubTotalDiscountInclTax", p => p.OrderSubTotalDiscountInclTax),
                    new PropertyByName<Order>("OrderSubTotalDiscountExclTax", p => p.OrderSubTotalDiscountExclTax),
                    new PropertyByName<Order>("OrderShippingInclTax", p => p.OrderShippingInclTax),
                    new PropertyByName<Order>("OrderShippingExclTax", p => p.OrderShippingExclTax),
                    new PropertyByName<Order>("PaymentMethodAdditionalFeeInclTax", p => p.PaymentMethodAdditionalFeeInclTax),
                    new PropertyByName<Order>("PaymentMethodAdditionalFeeExclTax", p => p.PaymentMethodAdditionalFeeExclTax),
                    new PropertyByName<Order>("TaxRates", p => p.TaxRates),
                    new PropertyByName<Order>("OrderTax", p => p.OrderTax),
                    new PropertyByName<Order>("OrderTotal", p => p.OrderTotal),
                    new PropertyByName<Order>("RefundedAmount", p => p.RefundedAmount),
                    new PropertyByName<Order>("OrderDiscount", p => p.OrderDiscount),
                    new PropertyByName<Order>("CurrencyRate", p => p.CurrencyRate),
                    new PropertyByName<Order>("CustomerCurrencyCode", p => p.CustomerCurrencyCode),
                    new PropertyByName<Order>("AffiliateId", p => p.AffiliateId),
                    new PropertyByName<Order>("PaymentMethodSystemName", p => p.PaymentMethodSystemName),
                    new PropertyByName<Order>("ShippingPickUpInStore", p => p.PickUpInStore),
                    new PropertyByName<Order>("ShippingMethod", p => p.ShippingMethod),
                    new PropertyByName<Order>("ShippingRateComputationMethodSystemName", p => p.ShippingRateComputationMethodSystemName),
                    new PropertyByName<Order>("CustomValuesXml", p => p.CustomValuesXml),
                    new PropertyByName<Order>("VatNumber", p => p.VatNumber),
                    new PropertyByName<Order>("CreatedOnUtc", p => p.CreatedOnUtc.ToOADate()),
                    new PropertyByName<Order>("BillingFirstName", p => p.BillingAddress.Return(billingAddress => billingAddress.FirstName, String.Empty)),
                    new PropertyByName<Order>("BillingLastName", p => p.BillingAddress.Return(billingAddress => billingAddress.LastName, String.Empty)),
                    new PropertyByName<Order>("BillingEmail", p => p.BillingAddress.Return(billingAddress => billingAddress.Email, String.Empty)),
                    new PropertyByName<Order>("BillingCompany", p => p.BillingAddress.Return(billingAddress => billingAddress.Company, String.Empty)),
                    new PropertyByName<Order>("BillingCountry", p => p.BillingAddress.Return(billingAddress => billingAddress.Country, null).Return(country => country.Name, String.Empty)),
                    new PropertyByName<Order>("BillingStateProvince", p => p.BillingAddress.Return(billingAddress => billingAddress.StateProvince, null).Return(stateProvince => stateProvince.Name, String.Empty)),
                    new PropertyByName<Order>("BillingCity", p => p.BillingAddress.Return(billingAddress => billingAddress.City, String.Empty)),
                    new PropertyByName<Order>("BillingAddress1", p => p.BillingAddress.Return(billingAddress => billingAddress.Address1, String.Empty)),
                    new PropertyByName<Order>("BillingAddress2", p => p.BillingAddress.Return(billingAddress => billingAddress.Address2, String.Empty)),
                    new PropertyByName<Order>("BillingZipPostalCode", p => p.BillingAddress.Return(billingAddress => billingAddress.ZipPostalCode, String.Empty)),
                    new PropertyByName<Order>("BillingPhoneNumber", p => p.BillingAddress.Return(billingAddress => billingAddress.PhoneNumber, String.Empty)),
                    new PropertyByName<Order>("BillingFaxNumber", p => p.BillingAddress.Return(billingAddress => billingAddress.FaxNumber, String.Empty)),
                    new PropertyByName<Order>("ShippingFirstName", p => p.ShippingAddress.Return(shippingAddress => shippingAddress.FirstName, String.Empty)),
                    new PropertyByName<Order>("ShippingLastName", p => p.ShippingAddress.Return(shippingAddress => shippingAddress.LastName, String.Empty)),
                    new PropertyByName<Order>("ShippingEmail", p => p.ShippingAddress.Return(shippingAddress => shippingAddress.Email, String.Empty)),
                    new PropertyByName<Order>("ShippingCompany", p => p.ShippingAddress.Return(shippingAddress => shippingAddress.Company, String.Empty)),
                    new PropertyByName<Order>("ShippingCountry", p => p.ShippingAddress.Return(shippingAddress => shippingAddress.Country, null).Return(country => country.Name, String.Empty)),
                    new PropertyByName<Order>("ShippingStateProvince", p => p.ShippingAddress.Return(shippingAddress => shippingAddress.StateProvince, null).Return(stateProvince => stateProvince.Name, String.Empty)),
                    new PropertyByName<Order>("ShippingCity", p => p.ShippingAddress.Return(shippingAddress => shippingAddress.City, String.Empty)),
                    new PropertyByName<Order>("ShippingAddress1", p => p.ShippingAddress.Return(shippingAddress => shippingAddress.Address1, String.Empty)),
                    new PropertyByName<Order>("ShippingAddress2", p => p.ShippingAddress.Return(shippingAddress => shippingAddress.Address2, String.Empty)),
                    new PropertyByName<Order>("ShippingZipPostalCode", p => p.ShippingAddress.Return(shippingAddress => shippingAddress.ZipPostalCode, String.Empty)),
                    new PropertyByName<Order>("ShippingPhoneNumber", p => p.ShippingAddress.Return(shippingAddress => shippingAddress.PhoneNumber, String.Empty)),
                    new PropertyByName<Order>("ShippingFaxNumber", p => p.ShippingAddress.Return(shippingAddress => shippingAddress.FaxNumber, String.Empty))
            };

            return ExportToXlsx(properties, orders);
        }

        /// <summary>
        /// Export customer list to XLSX
        /// </summary>
        /// <param name="stream">Stream</param>
        /// <param name="customers">Customers</param>
        public virtual byte[] ExportCustomersToXlsx(IList<Customer> customers)
        {
            //property array
            var properties = new[]
            {
                new PropertyByName<Customer>("CustomerId", p => p.Id),
                new PropertyByName<Customer>("CustomerGuid", p => p.CustomerGuid),
                new PropertyByName<Customer>("Email", p => p.Email),
                new PropertyByName<Customer>("Username", p => p.Username),
                new PropertyByName<Customer>("Password", p => p.Password),
                new PropertyByName<Customer>("PasswordFormatId", p => p.PasswordFormatId),
                new PropertyByName<Customer>("PasswordSalt", p => p.PasswordSalt),
                new PropertyByName<Customer>("IsTaxExempt", p => p.IsTaxExempt),
                new PropertyByName<Customer>("AffiliateId", p => p.AffiliateId),
                new PropertyByName<Customer>("VendorId", p => p.VendorId),
                new PropertyByName<Customer>("Active", p => p.Active),
                new PropertyByName<Customer>("IsGuest", p => p.IsGuest()),
                new PropertyByName<Customer>("IsRegistered", p => p.IsRegistered()),
                new PropertyByName<Customer>("IsAdministrator", p => p.IsAdmin()),
                new PropertyByName<Customer>("IsForumModerator", p => p.IsForumModerator()),
                //attributes
                new PropertyByName<Customer>("FirstName", p => p.GetAttribute<string>(SystemCustomerAttributeNames.FirstName)),
                new PropertyByName<Customer>("LastName", p => p.GetAttribute<string>(SystemCustomerAttributeNames.LastName)),
                new PropertyByName<Customer>("Gender", p => p.GetAttribute<string>(SystemCustomerAttributeNames.Gender)),
                new PropertyByName<Customer>("Company", p => p.GetAttribute<string>(SystemCustomerAttributeNames.Company)),
                new PropertyByName<Customer>("StreetAddress", p => p.GetAttribute<string>(SystemCustomerAttributeNames.StreetAddress)),
                new PropertyByName<Customer>("StreetAddress2", p => p.GetAttribute<string>(SystemCustomerAttributeNames.StreetAddress2)),
                new PropertyByName<Customer>("ZipPostalCode", p => p.GetAttribute<string>(SystemCustomerAttributeNames.ZipPostalCode)),
                new PropertyByName<Customer>("City", p => p.GetAttribute<string>(SystemCustomerAttributeNames.City)),
                new PropertyByName<Customer>("CountryId", p => p.GetAttribute<int>(SystemCustomerAttributeNames.CountryId)),
                new PropertyByName<Customer>("StateProvinceId", p => p.GetAttribute<int>(SystemCustomerAttributeNames.StateProvinceId)),
                new PropertyByName<Customer>("Phone", p => p.GetAttribute<string>(SystemCustomerAttributeNames.Phone)),
                new PropertyByName<Customer>("Fax", p => p.GetAttribute<string>(SystemCustomerAttributeNames.Fax)),
                new PropertyByName<Customer>("VatNumber", p => p.GetAttribute<string>(SystemCustomerAttributeNames.VatNumber)),
                new PropertyByName<Customer>("VatNumberStatusId", p => p.GetAttribute<int>(SystemCustomerAttributeNames.VatNumberStatusId)),
                new PropertyByName<Customer>("TimeZoneId", p => p.GetAttribute<string>(SystemCustomerAttributeNames.TimeZoneId)),
                new PropertyByName<Customer>("AvatarPictureId", p => p.GetAttribute<int>(SystemCustomerAttributeNames.AvatarPictureId)),
                new PropertyByName<Customer>("ForumPostCount", p => p.GetAttribute<int>(SystemCustomerAttributeNames.ForumPostCount)),
                new PropertyByName<Customer>("Signature", p => p.GetAttribute<string>(SystemCustomerAttributeNames.Signature)),
            };

            return ExportToXlsx(properties, customers);
        }

        /// <summary>
        /// Export customer list to xml
        /// </summary>
        /// <param name="customers">Customers</param>
        /// <returns>Result in XML format</returns>
        public virtual string ExportCustomersToXml(IList<Customer> customers)
        {
            var sb = new StringBuilder();
            var stringWriter = new StringWriter(sb);
            var xmlWriter = new XmlTextWriter(stringWriter);
            xmlWriter.WriteStartDocument();
            xmlWriter.WriteStartElement("Customers");
            xmlWriter.WriteAttributeString("Version", NopVersion.CurrentVersion);

            foreach (var customer in customers)
            {
                xmlWriter.WriteStartElement("Customer");
                xmlWriter.WriteElementString("CustomerId", null, customer.Id.ToString());
                xmlWriter.WriteElementString("CustomerGuid", null, customer.CustomerGuid.ToString());
                xmlWriter.WriteElementString("Email", null, customer.Email);
                xmlWriter.WriteElementString("Username", null, customer.Username);
                xmlWriter.WriteElementString("Password", null, customer.Password);
                xmlWriter.WriteElementString("PasswordFormatId", null, customer.PasswordFormatId.ToString());
                xmlWriter.WriteElementString("PasswordSalt", null, customer.PasswordSalt);
                xmlWriter.WriteElementString("IsTaxExempt", null, customer.IsTaxExempt.ToString());
                xmlWriter.WriteElementString("AffiliateId", null, customer.AffiliateId.ToString());
                xmlWriter.WriteElementString("VendorId", null, customer.VendorId.ToString());
                xmlWriter.WriteElementString("Active", null, customer.Active.ToString());

                xmlWriter.WriteElementString("IsGuest", null, customer.IsGuest().ToString());
                xmlWriter.WriteElementString("IsRegistered", null, customer.IsRegistered().ToString());
                xmlWriter.WriteElementString("IsAdministrator", null, customer.IsAdmin().ToString());
                xmlWriter.WriteElementString("IsForumModerator", null, customer.IsForumModerator().ToString());

                xmlWriter.WriteElementString("FirstName", null, customer.GetAttribute<string>(SystemCustomerAttributeNames.FirstName));
                xmlWriter.WriteElementString("LastName", null, customer.GetAttribute<string>(SystemCustomerAttributeNames.LastName));
                xmlWriter.WriteElementString("Gender", null, customer.GetAttribute<string>(SystemCustomerAttributeNames.Gender));
                xmlWriter.WriteElementString("Company", null, customer.GetAttribute<string>(SystemCustomerAttributeNames.Company));

                xmlWriter.WriteElementString("CountryId", null, customer.GetAttribute<int>(SystemCustomerAttributeNames.CountryId).ToString());
                xmlWriter.WriteElementString("StreetAddress", null, customer.GetAttribute<string>(SystemCustomerAttributeNames.StreetAddress));
                xmlWriter.WriteElementString("StreetAddress2", null, customer.GetAttribute<string>(SystemCustomerAttributeNames.StreetAddress2));
                xmlWriter.WriteElementString("ZipPostalCode", null, customer.GetAttribute<string>(SystemCustomerAttributeNames.ZipPostalCode));
                xmlWriter.WriteElementString("City", null, customer.GetAttribute<string>(SystemCustomerAttributeNames.City));
                xmlWriter.WriteElementString("StateProvinceId", null, customer.GetAttribute<int>(SystemCustomerAttributeNames.StateProvinceId).ToString());
                xmlWriter.WriteElementString("Phone", null, customer.GetAttribute<string>(SystemCustomerAttributeNames.Phone));
                xmlWriter.WriteElementString("Fax", null, customer.GetAttribute<string>(SystemCustomerAttributeNames.Fax));
                xmlWriter.WriteElementString("VatNumber", null, customer.GetAttribute<string>(SystemCustomerAttributeNames.VatNumber));
                xmlWriter.WriteElementString("VatNumberStatusId", null, customer.GetAttribute<int>(SystemCustomerAttributeNames.VatNumberStatusId).ToString());
                xmlWriter.WriteElementString("TimeZoneId", null, customer.GetAttribute<string>(SystemCustomerAttributeNames.TimeZoneId));

                foreach (var store in _storeService.GetAllStores())
                {
                    var newsletter = _newsLetterSubscriptionService.GetNewsLetterSubscriptionByEmailAndStoreId(customer.Email, store.Id);
                    bool subscribedToNewsletters = newsletter != null && newsletter.Active;
                    xmlWriter.WriteElementString(string.Format("Newsletter-in-store-{0}", store.Id), null, subscribedToNewsletters.ToString());
                }

                xmlWriter.WriteElementString("AvatarPictureId", null, customer.GetAttribute<int>(SystemCustomerAttributeNames.AvatarPictureId).ToString());
                xmlWriter.WriteElementString("ForumPostCount", null, customer.GetAttribute<int>(SystemCustomerAttributeNames.ForumPostCount).ToString());
                xmlWriter.WriteElementString("Signature", null, customer.GetAttribute<string>(SystemCustomerAttributeNames.Signature));

                xmlWriter.WriteEndElement();
            }

            xmlWriter.WriteEndElement();
            xmlWriter.WriteEndDocument();
            xmlWriter.Close();
            return stringWriter.ToString();
        }

        /// <summary>
        /// Export newsletter subscribers to TXT
        /// </summary>
        /// <param name="subscriptions">Subscriptions</param>
        /// <returns>Result in TXT (string) format</returns>
        public virtual string ExportNewsletterSubscribersToTxt(IList<NewsLetterSubscription> subscriptions)
        {
            if (subscriptions == null)
                throw new ArgumentNullException("subscriptions");

            const string separator = ",";
            var sb = new StringBuilder();
            foreach (var subscription in subscriptions)
            {
                sb.Append(subscription.Email);
                sb.Append(separator);
                sb.Append(subscription.Active);
                sb.Append(separator);
                sb.Append(subscription.StoreId);
                sb.Append(Environment.NewLine); //new line
            }
            return sb.ToString();
        }

        /// <summary>
        /// Export states to TXT
        /// </summary>
        /// <param name="states">States</param>
        /// <returns>Result in TXT (string) format</returns>
        public virtual string ExportStatesToTxt(IList<StateProvince> states)
        {
            if (states == null)
                throw new ArgumentNullException("states");

            const string separator = ",";
            var sb = new StringBuilder();
            foreach (var state in states)
            {
                sb.Append(state.Country.TwoLetterIsoCode);
                sb.Append(separator);
                sb.Append(state.Name);
                sb.Append(separator);
                sb.Append(state.Abbreviation);
                sb.Append(separator);
                sb.Append(state.Published);
                sb.Append(separator);
                sb.Append(state.DisplayOrder);
                sb.Append(Environment.NewLine); //new line
            }
            return sb.ToString();
        }

        #endregion
    }
}
<|MERGE_RESOLUTION|>--- conflicted
+++ resolved
@@ -1,1352 +1,1348 @@
-﻿using System;
-using System.Collections.Generic;
-using System.Drawing;
-using System.IO;
-using System.Linq;
-using System.Text;
-using System.Xml;
-using Nop.Core;
-using Nop.Core.Domain.Catalog;
-using Nop.Core.Domain.Customers;
-using Nop.Core.Domain.Directory;
-using Nop.Core.Domain.Messages;
-using Nop.Core.Domain.Orders;
-using Nop.Core.Domain.Shipping;
-using Nop.Core.Domain.Tax;
-using Nop.Core.Domain.Vendors;
-using Nop.Services.Catalog;
-using Nop.Services.Common;
-using Nop.Services.Directory;
-using Nop.Services.ExportImport.Help;
-using Nop.Services.Media;
-using Nop.Services.Messages;
-using Nop.Services.Seo;
-using Nop.Services.Shipping;
-using Nop.Services.Stores;
-using Nop.Services.Tax;
-using Nop.Services.Vendors;
-using OfficeOpenXml;
-using OfficeOpenXml.Style;
-
-namespace Nop.Services.ExportImport
-{
-    /// <summary>
-    /// Export manager
-    /// </summary>
-    public partial class ExportManager : IExportManager
-    {
-        #region Fields
-
-        private readonly ICategoryService _categoryService;
-        private readonly IManufacturerService _manufacturerService;
-        private readonly IProductAttributeService _productAttributeService;
-        private readonly IPictureService _pictureService;
-        private readonly INewsLetterSubscriptionService _newsLetterSubscriptionService;
-        private readonly IStoreService _storeService;
-        private readonly IWorkContext _workContext;
-        private readonly ProductEditorSettings _productEditorSettings;
-        private readonly IVendorService _vendorService;
-        private readonly IProductTemplateService _productTemplateService;
-        private readonly IShippingService _shippingService;
-        private readonly ITaxCategoryService _taxCategoryService;
-        private readonly IMeasureService _measureService;
-        private readonly CatalogSettings _catalogSettings;
-
-        #endregion
-
-        #region Ctor
-
-        public ExportManager(ICategoryService categoryService,
-            IManufacturerService manufacturerService,
-            IProductAttributeService productAttributeService,
-            IPictureService pictureService,
-            INewsLetterSubscriptionService newsLetterSubscriptionService,
-            IStoreService storeService,
-            IWorkContext workContext,
-            ProductEditorSettings productEditorSettings,
-            IVendorService vendorService,
-            IProductTemplateService productTemplateService,
-            IShippingService shippingService,
-            ITaxCategoryService taxCategoryService,
-            IMeasureService measureService,
-            CatalogSettings catalogSettings)
-        {
-            this._categoryService = categoryService;
-            this._manufacturerService = manufacturerService;
-            this._productAttributeService = productAttributeService;
-            this._pictureService = pictureService;
-            this._newsLetterSubscriptionService = newsLetterSubscriptionService;
-            this._storeService = storeService;
-            this._workContext = workContext;
-            this._productEditorSettings = productEditorSettings;
-            this._vendorService = vendorService;
-            this._productTemplateService = productTemplateService;
-            this._shippingService = shippingService;
-            this._taxCategoryService = taxCategoryService;
-            this._measureService = measureService;
-            this._catalogSettings = catalogSettings;
-        }
-
-        #endregion
-
-        #region Utilities
-
-        protected virtual void WriteCategories(XmlWriter xmlWriter, int parentCategoryId)
-        {
-            var categories = _categoryService.GetAllCategoriesByParentCategoryId(parentCategoryId, true);
-            if (categories != null && categories.Any())
-            {
-                foreach (var category in categories)
-                {
-                    xmlWriter.WriteStartElement("Category");
-                    xmlWriter.WriteElementString("Id", null, category.Id.ToString());
-                    xmlWriter.WriteElementString("Name", null, category.Name);
-                    xmlWriter.WriteElementString("Description", null, category.Description);
-                    xmlWriter.WriteElementString("CategoryTemplateId", null, category.CategoryTemplateId.ToString());
-                    xmlWriter.WriteElementString("MetaKeywords", null, category.MetaKeywords);
-                    xmlWriter.WriteElementString("MetaDescription", null, category.MetaDescription);
-                    xmlWriter.WriteElementString("MetaTitle", null, category.MetaTitle);
-                    xmlWriter.WriteElementString("SeName", null, category.GetSeName(0));
-                    xmlWriter.WriteElementString("ParentCategoryId", null, category.ParentCategoryId.ToString());
-                    xmlWriter.WriteElementString("PictureId", null, category.PictureId.ToString());
-                    xmlWriter.WriteElementString("PageSize", null, category.PageSize.ToString());
-                    xmlWriter.WriteElementString("AllowCustomersToSelectPageSize", null, category.AllowCustomersToSelectPageSize.ToString());
-                    xmlWriter.WriteElementString("PageSizeOptions", null, category.PageSizeOptions);
-                    xmlWriter.WriteElementString("PriceRanges", null, category.PriceRanges);
-                    xmlWriter.WriteElementString("ShowOnHomePage", null, category.ShowOnHomePage.ToString());
-                    xmlWriter.WriteElementString("IncludeInTopMenu", null, category.IncludeInTopMenu.ToString());
-                    xmlWriter.WriteElementString("Published", null, category.Published.ToString());
-                    xmlWriter.WriteElementString("Deleted", null, category.Deleted.ToString());
-                    xmlWriter.WriteElementString("DisplayOrder", null, category.DisplayOrder.ToString());
-                    xmlWriter.WriteElementString("CreatedOnUtc", null, category.CreatedOnUtc.ToString());
-                    xmlWriter.WriteElementString("UpdatedOnUtc", null, category.UpdatedOnUtc.ToString());
-
-                    xmlWriter.WriteStartElement("Products");
-                    var productCategories = _categoryService.GetProductCategoriesByCategoryId(category.Id, showHidden: true);
-                    foreach (var productCategory in productCategories)
-                    {
-                        var product = productCategory.Product;
-                        if (product != null && !product.Deleted)
-                        {
-                            xmlWriter.WriteStartElement("ProductCategory");
-                            xmlWriter.WriteElementString("ProductCategoryId", null, productCategory.Id.ToString());
-                            xmlWriter.WriteElementString("ProductId", null, productCategory.ProductId.ToString());
-                            xmlWriter.WriteElementString("ProductName", null, product.Name);
-                            xmlWriter.WriteElementString("IsFeaturedProduct", null, productCategory.IsFeaturedProduct.ToString());
-                            xmlWriter.WriteElementString("DisplayOrder", null, productCategory.DisplayOrder.ToString());
-                            xmlWriter.WriteEndElement();
-                        }
-                    }
-                    xmlWriter.WriteEndElement();
-
-                    xmlWriter.WriteStartElement("SubCategories");
-                    WriteCategories(xmlWriter, category.Id);
-                    xmlWriter.WriteEndElement();
-                    xmlWriter.WriteEndElement();
-                }
-            }
-        }
-
-        protected virtual void SetCaptionStyle(ExcelStyle style)
-        {
-            style.Fill.PatternType = ExcelFillStyle.Solid;
-            style.Fill.BackgroundColor.SetColor(Color.FromArgb(184, 204, 228));
-            style.Font.Bold = true;
-        }
-
-        /// <summary>
-        /// Returns the path to the image file by ID
-        /// </summary>
-        /// <param name="pictureId">Picture ID</param>
-        /// <returns>Path to the image file</returns>
-        protected virtual string GetPictures(int pictureId)
-        {
-            var picture = _pictureService.GetPictureById(pictureId);
-            return _pictureService.GetThumbLocalPath(picture);
-        }
-
-        /// <summary>
-        /// Returns the list of categories for a product separated by a ";"
-        /// </summary>
-        /// <param name="product">Product</param>
-        /// <returns>List of categories</returns>
-        protected virtual string GetCategories(Product product)
-        {
-            string categoryNames = null;
-            foreach (var pc in _categoryService.GetProductCategoriesByProductId(product.Id))
-            {
-                categoryNames += pc.Category.Name;
-                categoryNames += ";";
-            }
-            return categoryNames;
-        }
-
-        /// <summary>
-        /// Returns the list of manufacturer for a product separated by a ";"
-        /// </summary>
-        /// <param name="product">Product</param>
-        /// <returns>List of manufacturer</returns>
-        protected virtual string GetManufacturers(Product product)
-        {
-            string manufacturerNames = null;
-            foreach (var pm in _manufacturerService.GetProductManufacturersByProductId(product.Id))
-            {
-                manufacturerNames += pm.Manufacturer.Name;
-                manufacturerNames += ";";
-            }
-            return manufacturerNames;
-        }
-
-        /// <summary>
-        /// Returns the three first image associated with the product
-        /// </summary>
-        /// <param name="product">Product</param>
-        /// <returns>three first image</returns>
-        protected virtual string[] GetPictures(Product product)
-        {
-            //pictures (up to 3 pictures)
-            string picture1 = null;
-            string picture2 = null;
-            string picture3 = null;
-            var pictures = _pictureService.GetPicturesByProductId(product.Id, 3);
-            for (var i = 0; i < pictures.Count; i++)
-            {
-                var pictureLocalPath = _pictureService.GetThumbLocalPath(pictures[i]);
-                switch (i)
-                {
-                    case 0:
-                        picture1 = pictureLocalPath;
-                        break;
-                    case 1:
-                        picture2 = pictureLocalPath;
-                        break;
-                    case 2:
-                        picture3 = pictureLocalPath;
-                        break;
-                }
-            }
-            return new[] { picture1, picture2, picture3 };
-        }
-
-        private bool IgnoreExportPoductProperty(Func<ProductEditorSettings, bool> func)
-        {
-            var productAdvancedMode = _workContext.CurrentCustomer.GetAttribute<bool>("product-advanced-mode");
-            return !productAdvancedMode && !func(_productEditorSettings);
-        }
-        
-        /// <summary>
-        /// Export objects to XLSX
-        /// </summary>
-        /// <typeparam name="T">Type of object</typeparam>
-        /// <param name="properties">Class access to the object through its properties</param>
-        /// <param name="itemsToExport">The objects to export</param>
-        /// <returns></returns>
-        protected virtual byte[] ExportToXlsx<T>(PropertyByName<T>[] properties, IEnumerable<T> itemsToExport)
-        {
-            using (var stream = new MemoryStream())
-            {
-                // ok, we can run the real code of the sample now
-                using (var xlPackage = new ExcelPackage(stream))
-                {
-                    // uncomment this line if you want the XML written out to the outputDir
-                    //xlPackage.DebugMode = true; 
-
-                    // get handle to the existing worksheet
-                    var worksheet = xlPackage.Workbook.Worksheets.Add(typeof(T).Name);
-                    //create Headers and format them 
-
-                    var manager = new PropertyManager<T>(properties.Where(p => !p.Ignore).ToArray());
-                    manager.WriteCaption(worksheet, SetCaptionStyle);
-
-                    var row = 2;
-                    foreach (var items in itemsToExport)
-                    {
-                        manager.CurrentObject = items;
-                        manager.WriteToXlsx(worksheet, row++);
-                    }
-
-                    xlPackage.Save();
-                }
-                return stream.ToArray();
-            }
-        }
-
-        private byte[] ExportProductsToXlsxWithAttributes(PropertyByName<Product>[] properties, IEnumerable<Product> itemsToExport)
-        {
-            var attributeProperties = new[]
-            {
-                new PropertyByName<ExportProductAttribute>("AttributeId", p => p.AttributeId),
-                new PropertyByName<ExportProductAttribute>("AttributeName", p => p.AttributeName),
-                new PropertyByName<ExportProductAttribute>("AttributeTextPrompt", p => p.AttributeTextPrompt),
-                new PropertyByName<ExportProductAttribute>("AttributeIsRequired", p => p.AttributeIsRequired),
-                new PropertyByName<ExportProductAttribute>("AttributeControlType", p => p.AttributeControlTypeId)
-                {
-                    DropDownElements = AttributeControlType.TextBox.ToSelectList(useLocalization: false)
-                },
-                new PropertyByName<ExportProductAttribute>("AttributeDisplayOrder", p => p.AttributeDisplayOrder),
-                new PropertyByName<ExportProductAttribute>("ProductAttributeValueId", p => p.Id),
-                new PropertyByName<ExportProductAttribute>("ValueName", p => p.Name),
-                new PropertyByName<ExportProductAttribute>("AttributeValueType", p => p.AttributeValueTypeId)
-                {
-                    DropDownElements = AttributeValueType.Simple.ToSelectList(useLocalization: false)
-                },
-                new PropertyByName<ExportProductAttribute>("AssociatedProductId", p => p.AssociatedProductId),
-                new PropertyByName<ExportProductAttribute>("ColorSquaresRgb", p => p.ColorSquaresRgb),
-                new PropertyByName<ExportProductAttribute>("ImageSquaresPictureId", p => p.ImageSquaresPictureId),
-                new PropertyByName<ExportProductAttribute>("PriceAdjustment", p => p.PriceAdjustment),
-                new PropertyByName<ExportProductAttribute>("WeightAdjustment", p => p.WeightAdjustment),
-                new PropertyByName<ExportProductAttribute>("Cost", p => p.Cost),
-                new PropertyByName<ExportProductAttribute>("Quantity", p => p.Quantity),
-                new PropertyByName<ExportProductAttribute>("IsPreSelected", p => p.IsPreSelected),
-                new PropertyByName<ExportProductAttribute>("DisplayOrder", p => p.DisplayOrder),
-                new PropertyByName<ExportProductAttribute>("PictureId", p => p.PictureId)
-            };
-
-            var attributeManager = new PropertyManager<ExportProductAttribute>(attributeProperties);
-
-            using (var stream = new MemoryStream())
-            {
-                // ok, we can run the real code of the sample now
-                using (var xlPackage = new ExcelPackage(stream))
-                {
-                    // uncomment this line if you want the XML written out to the outputDir
-                    //xlPackage.DebugMode = true; 
-
-                    // get handle to the existing worksheet
-                    var worksheet = xlPackage.Workbook.Worksheets.Add(typeof(Product).Name);
-                    //create Headers and format them 
-
-                    var manager = new PropertyManager<Product>(properties.Where(p => !p.Ignore).ToArray());
-                    manager.WriteCaption(worksheet, SetCaptionStyle);
-
-                    var row = 2;
-                    foreach (var item in itemsToExport)
-                    {
-                        manager.CurrentObject = item;
-                        manager.WriteToXlsx(worksheet, row++);
-
-                        var attributes = item.ProductAttributeMappings.SelectMany(pam => pam.ProductAttributeValues.Select(pav => new ExportProductAttribute
-                        {
-                            AttributeId = pam.ProductAttribute.Id,
-                            AttributeName = pam.ProductAttribute.Name,
-                            AttributeTextPrompt = pam.TextPrompt,
-                            AttributeIsRequired = pam.IsRequired,
-                            AttributeControlTypeId = pam.AttributeControlTypeId,
-                            AssociatedProductId = pav.AssociatedProductId,
-                            AttributeDisplayOrder = pam.DisplayOrder,
-                            Id = pav.Id,
-                            Name = pav.Name,
-                            AttributeValueTypeId = pav.AttributeValueTypeId,
-                            ColorSquaresRgb = pav.ColorSquaresRgb,
-                            ImageSquaresPictureId = pav.ImageSquaresPictureId,
-                            PriceAdjustment = pav.PriceAdjustment,
-                            WeightAdjustment = pav.WeightAdjustment,
-                            Cost = pav.Cost,
-                            Quantity = pav.Quantity,
-                            IsPreSelected = pav.IsPreSelected,
-                            DisplayOrder = pav.DisplayOrder,
-                            PictureId = pav.PictureId
-                        })).ToList();
-
-                        attributes.AddRange(item.ProductAttributeMappings.Where(pam => !pam.ProductAttributeValues.Any()).Select(pam => new ExportProductAttribute
-                        {
-                            AttributeId = pam.ProductAttribute.Id,
-                            AttributeName = pam.ProductAttribute.Name,
-                            AttributeTextPrompt = pam.TextPrompt,
-                            AttributeIsRequired = pam.IsRequired,
-                            AttributeControlTypeId = pam.AttributeControlTypeId
-                        }));
-
-                        if (!attributes.Any())
-                            continue;
-
-                        attributeManager.WriteCaption(worksheet, SetCaptionStyle, row, ExportProductAttribute.ProducAttributeCellOffset);
-                        worksheet.Row(row).OutlineLevel = 1;
-                        worksheet.Row(row).Collapsed = true;
-
-                        foreach (var exportProducAttribute in attributes)
-                        {
-                            row++;
-                            attributeManager.CurrentObject = exportProducAttribute;
-                            attributeManager.WriteToXlsx(worksheet, row, ExportProductAttribute.ProducAttributeCellOffset);
-                            worksheet.Row(row).OutlineLevel = 1;
-                            worksheet.Row(row).Collapsed = true;
-                        }
-
-                        row++;
-                    }
-
-                    xlPackage.Save();
-                }
-                return stream.ToArray();
-            }
-        }
-        #endregion
-
-        #region Methods
-
-        /// <summary>
-        /// Export manufacturer list to xml
-        /// </summary>
-        /// <param name="manufacturers">Manufacturers</param>
-        /// <returns>Result in XML format</returns>
-        public virtual string ExportManufacturersToXml(IList<Manufacturer> manufacturers)
-        {
-            var sb = new StringBuilder();
-            var stringWriter = new StringWriter(sb);
-            var xmlWriter = new XmlTextWriter(stringWriter);
-            xmlWriter.WriteStartDocument();
-            xmlWriter.WriteStartElement("Manufacturers");
-            xmlWriter.WriteAttributeString("Version", NopVersion.CurrentVersion);
-
-            foreach (var manufacturer in manufacturers)
-            {
-                xmlWriter.WriteStartElement("Manufacturer");
-
-                xmlWriter.WriteElementString("ManufacturerId", null, manufacturer.Id.ToString());
-                xmlWriter.WriteElementString("Name", null, manufacturer.Name);
-                xmlWriter.WriteElementString("Description", null, manufacturer.Description);
-                xmlWriter.WriteElementString("ManufacturerTemplateId", null, manufacturer.ManufacturerTemplateId.ToString());
-                xmlWriter.WriteElementString("MetaKeywords", null, manufacturer.MetaKeywords);
-                xmlWriter.WriteElementString("MetaDescription", null, manufacturer.MetaDescription);
-                xmlWriter.WriteElementString("MetaTitle", null, manufacturer.MetaTitle);
-                xmlWriter.WriteElementString("SEName", null, manufacturer.GetSeName(0));
-                xmlWriter.WriteElementString("PictureId", null, manufacturer.PictureId.ToString());
-                xmlWriter.WriteElementString("PageSize", null, manufacturer.PageSize.ToString());
-                xmlWriter.WriteElementString("AllowCustomersToSelectPageSize", null, manufacturer.AllowCustomersToSelectPageSize.ToString());
-                xmlWriter.WriteElementString("PageSizeOptions", null, manufacturer.PageSizeOptions);
-                xmlWriter.WriteElementString("PriceRanges", null, manufacturer.PriceRanges);
-                xmlWriter.WriteElementString("Published", null, manufacturer.Published.ToString());
-                xmlWriter.WriteElementString("Deleted", null, manufacturer.Deleted.ToString());
-                xmlWriter.WriteElementString("DisplayOrder", null, manufacturer.DisplayOrder.ToString());
-                xmlWriter.WriteElementString("CreatedOnUtc", null, manufacturer.CreatedOnUtc.ToString());
-                xmlWriter.WriteElementString("UpdatedOnUtc", null, manufacturer.UpdatedOnUtc.ToString());
-
-                xmlWriter.WriteStartElement("Products");
-                var productManufacturers = _manufacturerService.GetProductManufacturersByManufacturerId(manufacturer.Id, showHidden: true);
-                if (productManufacturers != null)
-                {
-                    foreach (var productManufacturer in productManufacturers)
-                    {
-                        var product = productManufacturer.Product;
-                        if (product != null && !product.Deleted)
-                        {
-                            xmlWriter.WriteStartElement("ProductManufacturer");
-                            xmlWriter.WriteElementString("ProductManufacturerId", null, productManufacturer.Id.ToString());
-                            xmlWriter.WriteElementString("ProductId", null, productManufacturer.ProductId.ToString());
-                            xmlWriter.WriteElementString("ProductName", null, product.Name);
-                            xmlWriter.WriteElementString("IsFeaturedProduct", null, productManufacturer.IsFeaturedProduct.ToString());
-                            xmlWriter.WriteElementString("DisplayOrder", null, productManufacturer.DisplayOrder.ToString());
-                            xmlWriter.WriteEndElement();
-                        }
-                    }
-                }
-                xmlWriter.WriteEndElement();
-
-                xmlWriter.WriteEndElement();
-            }
-
-            xmlWriter.WriteEndElement();
-            xmlWriter.WriteEndDocument();
-            xmlWriter.Close();
-            return stringWriter.ToString();
-        }
-
-        /// <summary>
-        /// Export manufacturers to XLSX
-        /// </summary>
-        /// <param name="manufacturers">Manufactures</param>
-        public virtual byte[] ExportManufacturersToXlsx(IEnumerable<Manufacturer> manufacturers)
-        {
-            //property array
-            var properties = new[]
-            {
-                new PropertyByName<Manufacturer>("Id", p => p.Id),
-                new PropertyByName<Manufacturer>("Name", p => p.Name),
-                new PropertyByName<Manufacturer>("Description", p => p.Description),
-                new PropertyByName<Manufacturer>("ManufacturerTemplateId", p => p.ManufacturerTemplateId),
-                new PropertyByName<Manufacturer>("MetaKeywords", p => p.MetaKeywords),
-                new PropertyByName<Manufacturer>("MetaDescription", p => p.MetaDescription),
-                new PropertyByName<Manufacturer>("MetaTitle", p => p.MetaTitle),
-                new PropertyByName<Manufacturer>("SeName", p => p.GetSeName(0)),
-                new PropertyByName<Manufacturer>("Picture", p => GetPictures(p.PictureId)),
-                new PropertyByName<Manufacturer>("PageSize", p => p.PageSize),
-                new PropertyByName<Manufacturer>("AllowCustomersToSelectPageSize", p => p.AllowCustomersToSelectPageSize),
-                new PropertyByName<Manufacturer>("PageSizeOptions", p => p.PageSizeOptions),
-                new PropertyByName<Manufacturer>("PriceRanges", p => p.PriceRanges),
-                new PropertyByName<Manufacturer>("Published", p => p.Published),
-                new PropertyByName<Manufacturer>("DisplayOrder", p => p.DisplayOrder)
-            };
-
-            return ExportToXlsx(properties, manufacturers);
-        }
-
-        /// <summary>
-        /// Export category list to xml
-        /// </summary>
-        /// <returns>Result in XML format</returns>
-        public virtual string ExportCategoriesToXml()
-        {
-            var sb = new StringBuilder();
-            var stringWriter = new StringWriter(sb);
-            var xmlWriter = new XmlTextWriter(stringWriter);
-            xmlWriter.WriteStartDocument();
-            xmlWriter.WriteStartElement("Categories");
-            xmlWriter.WriteAttributeString("Version", NopVersion.CurrentVersion);
-            WriteCategories(xmlWriter, 0);
-            xmlWriter.WriteEndElement();
-            xmlWriter.WriteEndDocument();
-            xmlWriter.Close();
-            return stringWriter.ToString();
-        }
-
-        /// <summary>
-        /// Export categories to XLSX
-        /// </summary>
-        /// <param name="categories">Categories</param>
-        public virtual byte[] ExportCategoriesToXlsx(IEnumerable<Category> categories)
-        {
-            //property array
-            var properties = new[]
-            {
-                new PropertyByName<Category>("Id", p => p.Id),
-                new PropertyByName<Category>("Name", p => p.Name),
-                new PropertyByName<Category>("Description", p => p.Description),
-                new PropertyByName<Category>("CategoryTemplateId", p => p.CategoryTemplateId),
-                new PropertyByName<Category>("MetaKeywords", p => p.MetaKeywords),
-                new PropertyByName<Category>("MetaDescription", p => p.MetaDescription),
-                new PropertyByName<Category>("MetaTitle", p => p.MetaTitle),
-                new PropertyByName<Category>("SeName", p => p.GetSeName(0)),
-                new PropertyByName<Category>("ParentCategoryId", p => p.ParentCategoryId),
-                new PropertyByName<Category>("Picture", p => GetPictures(p.PictureId)),
-                new PropertyByName<Category>("PageSize", p => p.PageSize),
-                new PropertyByName<Category>("AllowCustomersToSelectPageSize", p => p.AllowCustomersToSelectPageSize),
-                new PropertyByName<Category>("PageSizeOptions", p => p.PageSizeOptions),
-                new PropertyByName<Category>("PriceRanges", p => p.PriceRanges),
-                new PropertyByName<Category>("ShowOnHomePage", p => p.ShowOnHomePage),
-                new PropertyByName<Category>("IncludeInTopMenu", p => p.IncludeInTopMenu),
-                new PropertyByName<Category>("Published", p => p.Published),
-                new PropertyByName<Category>("DisplayOrder", p => p.DisplayOrder)
-            };
-            return ExportToXlsx(properties, categories);
-        }
-
-        /// <summary>
-        /// Export product list to xml
-        /// </summary>
-        /// <param name="products">Products</param>
-        /// <returns>Result in XML format</returns>
-        public virtual string ExportProductsToXml(IList<Product> products)
-        {
-            var sb = new StringBuilder();
-            var stringWriter = new StringWriter(sb);
-            var xmlWriter = new XmlTextWriter(stringWriter);
-            xmlWriter.WriteStartDocument();
-            xmlWriter.WriteStartElement("Products");
-            xmlWriter.WriteAttributeString("Version", NopVersion.CurrentVersion);
-
-            foreach (var product in products)
-            {
-                xmlWriter.WriteStartElement("Product");
-
-                xmlWriter.WriteElementString("ProductId", null, product.Id.ToString());
-                xmlWriter.WriteElementString("ProductTypeId", null, product.ProductTypeId.ToString());
-                xmlWriter.WriteElementString("ParentGroupedProductId", null, product.ParentGroupedProductId.ToString());
-                xmlWriter.WriteElementString("VisibleIndividually", null, product.VisibleIndividually.ToString());
-                xmlWriter.WriteElementString("Name", null, product.Name);
-                xmlWriter.WriteElementString("ShortDescription", null, product.ShortDescription);
-                xmlWriter.WriteElementString("FullDescription", null, product.FullDescription);
-                xmlWriter.WriteElementString("AdminComment", null, product.AdminComment);
-                xmlWriter.WriteElementString("VendorId", null, product.VendorId.ToString());
-                xmlWriter.WriteElementString("ProductTemplateId", null, product.ProductTemplateId.ToString());
-                xmlWriter.WriteElementString("ShowOnHomePage", null, product.ShowOnHomePage.ToString());
-                xmlWriter.WriteElementString("MetaKeywords", null, product.MetaKeywords);
-                xmlWriter.WriteElementString("MetaDescription", null, product.MetaDescription);
-                xmlWriter.WriteElementString("MetaTitle", null, product.MetaTitle);
-                xmlWriter.WriteElementString("SEName", null, product.GetSeName(0));
-                xmlWriter.WriteElementString("AllowCustomerReviews", null, product.AllowCustomerReviews.ToString());
-                xmlWriter.WriteElementString("SKU", null, product.Sku);
-                xmlWriter.WriteElementString("ManufacturerPartNumber", null, product.ManufacturerPartNumber);
-                xmlWriter.WriteElementString("Gtin", null, product.Gtin);
-                xmlWriter.WriteElementString("IsGiftCard", null, product.IsGiftCard.ToString());
-                xmlWriter.WriteElementString("GiftCardType", null, product.GiftCardType.ToString());
-                xmlWriter.WriteElementString("OverriddenGiftCardAmount", null, product.OverriddenGiftCardAmount.HasValue ? product.OverriddenGiftCardAmount.ToString() : String.Empty);
-                xmlWriter.WriteElementString("RequireOtherProducts", null, product.RequireOtherProducts.ToString());
-                xmlWriter.WriteElementString("RequiredProductIds", null, product.RequiredProductIds);
-                xmlWriter.WriteElementString("AutomaticallyAddRequiredProducts", null, product.AutomaticallyAddRequiredProducts.ToString());
-                xmlWriter.WriteElementString("IsDownload", null, product.IsDownload.ToString());
-                xmlWriter.WriteElementString("DownloadId", null, product.DownloadId.ToString());
-                xmlWriter.WriteElementString("UnlimitedDownloads", null, product.UnlimitedDownloads.ToString());
-                xmlWriter.WriteElementString("MaxNumberOfDownloads", null, product.MaxNumberOfDownloads.ToString());
-                if (product.DownloadExpirationDays.HasValue)
-                    xmlWriter.WriteElementString("DownloadExpirationDays", null, product.DownloadExpirationDays.ToString());
-                else
-                    xmlWriter.WriteElementString("DownloadExpirationDays", null, String.Empty);
-                xmlWriter.WriteElementString("DownloadActivationType", null, product.DownloadActivationType.ToString());
-                xmlWriter.WriteElementString("HasSampleDownload", null, product.HasSampleDownload.ToString());
-                xmlWriter.WriteElementString("SampleDownloadId", null, product.SampleDownloadId.ToString());
-                xmlWriter.WriteElementString("HasUserAgreement", null, product.HasUserAgreement.ToString());
-                xmlWriter.WriteElementString("UserAgreementText", null, product.UserAgreementText);
-                xmlWriter.WriteElementString("IsRecurring", null, product.IsRecurring.ToString());
-                xmlWriter.WriteElementString("RecurringCycleLength", null, product.RecurringCycleLength.ToString());
-                xmlWriter.WriteElementString("RecurringCyclePeriodId", null, product.RecurringCyclePeriodId.ToString());
-                xmlWriter.WriteElementString("RecurringTotalCycles", null, product.RecurringTotalCycles.ToString());
-                xmlWriter.WriteElementString("IsRental", null, product.IsRental.ToString());
-                xmlWriter.WriteElementString("RentalPriceLength", null, product.RentalPriceLength.ToString());
-                xmlWriter.WriteElementString("RentalPricePeriodId", null, product.RentalPricePeriodId.ToString());
-                xmlWriter.WriteElementString("IsShipEnabled", null, product.IsShipEnabled.ToString());
-                xmlWriter.WriteElementString("IsFreeShipping", null, product.IsFreeShipping.ToString());
-                xmlWriter.WriteElementString("ShipSeparately", null, product.ShipSeparately.ToString());
-                xmlWriter.WriteElementString("AdditionalShippingCharge", null, product.AdditionalShippingCharge.ToString());
-                xmlWriter.WriteElementString("DeliveryDateId", null, product.DeliveryDateId.ToString());
-                xmlWriter.WriteElementString("IsTaxExempt", null, product.IsTaxExempt.ToString());
-                xmlWriter.WriteElementString("TaxCategoryId", null, product.TaxCategoryId.ToString());
-                xmlWriter.WriteElementString("IsTelecommunicationsOrBroadcastingOrElectronicServices", null, product.IsTelecommunicationsOrBroadcastingOrElectronicServices.ToString());
-                xmlWriter.WriteElementString("ManageInventoryMethodId", null, product.ManageInventoryMethodId.ToString());
-                xmlWriter.WriteElementString("UseMultipleWarehouses", null, product.UseMultipleWarehouses.ToString());
-                xmlWriter.WriteElementString("WarehouseId", null, product.WarehouseId.ToString());
-                xmlWriter.WriteElementString("StockQuantity", null, product.StockQuantity.ToString());
-                xmlWriter.WriteElementString("DisplayStockAvailability", null, product.DisplayStockAvailability.ToString());
-                xmlWriter.WriteElementString("DisplayStockQuantity", null, product.DisplayStockQuantity.ToString());
-                xmlWriter.WriteElementString("MinStockQuantity", null, product.MinStockQuantity.ToString());
-                xmlWriter.WriteElementString("LowStockActivityId", null, product.LowStockActivityId.ToString());
-                xmlWriter.WriteElementString("NotifyAdminForQuantityBelow", null, product.NotifyAdminForQuantityBelow.ToString());
-                xmlWriter.WriteElementString("BackorderModeId", null, product.BackorderModeId.ToString());
-                xmlWriter.WriteElementString("AllowBackInStockSubscriptions", null, product.AllowBackInStockSubscriptions.ToString());
-                xmlWriter.WriteElementString("OrderMinimumQuantity", null, product.OrderMinimumQuantity.ToString());
-                xmlWriter.WriteElementString("OrderMaximumQuantity", null, product.OrderMaximumQuantity.ToString());
-                xmlWriter.WriteElementString("AllowedQuantities", null, product.AllowedQuantities);
-                xmlWriter.WriteElementString("AllowAddingOnlyExistingAttributeCombinations", null, product.AllowAddingOnlyExistingAttributeCombinations.ToString());
-                xmlWriter.WriteElementString("NotReturnable", null, product.NotReturnable.ToString());
-                xmlWriter.WriteElementString("DisableBuyButton", null, product.DisableBuyButton.ToString());
-                xmlWriter.WriteElementString("DisableWishlistButton", null, product.DisableWishlistButton.ToString());
-                xmlWriter.WriteElementString("AvailableForPreOrder", null, product.AvailableForPreOrder.ToString());
-                xmlWriter.WriteElementString("PreOrderAvailabilityStartDateTimeUtc", null, product.PreOrderAvailabilityStartDateTimeUtc.HasValue ? product.PreOrderAvailabilityStartDateTimeUtc.ToString() : String.Empty);
-                xmlWriter.WriteElementString("CallForPrice", null, product.CallForPrice.ToString());
-                xmlWriter.WriteElementString("Price", null, product.Price.ToString());
-                xmlWriter.WriteElementString("OldPrice", null, product.OldPrice.ToString());
-                xmlWriter.WriteElementString("ProductCost", null, product.ProductCost.ToString());
-                xmlWriter.WriteElementString("SpecialPrice", null, product.SpecialPrice.HasValue ? product.SpecialPrice.ToString() : String.Empty);
-                xmlWriter.WriteElementString("SpecialPriceStartDateTimeUtc", null, product.SpecialPriceStartDateTimeUtc.HasValue ? product.SpecialPriceStartDateTimeUtc.ToString() : String.Empty);
-                xmlWriter.WriteElementString("SpecialPriceEndDateTimeUtc", null, product.SpecialPriceEndDateTimeUtc.HasValue ? product.SpecialPriceEndDateTimeUtc.ToString() : String.Empty);
-                xmlWriter.WriteElementString("CustomerEntersPrice", null, product.CustomerEntersPrice.ToString());
-                xmlWriter.WriteElementString("MinimumCustomerEnteredPrice", null, product.MinimumCustomerEnteredPrice.ToString());
-                xmlWriter.WriteElementString("MaximumCustomerEnteredPrice", null, product.MaximumCustomerEnteredPrice.ToString());
-                xmlWriter.WriteElementString("BasepriceEnabled", null, product.BasepriceEnabled.ToString());
-                xmlWriter.WriteElementString("BasepriceAmount", null, product.BasepriceAmount.ToString());
-                xmlWriter.WriteElementString("BasepriceUnitId", null, product.BasepriceUnitId.ToString());
-                xmlWriter.WriteElementString("BasepriceBaseAmount", null, product.BasepriceBaseAmount.ToString());
-                xmlWriter.WriteElementString("BasepriceBaseUnitId", null, product.BasepriceBaseUnitId.ToString());
-                xmlWriter.WriteElementString("MarkAsNew", null, product.MarkAsNew.ToString());
-                xmlWriter.WriteElementString("MarkAsNewStartDateTimeUtc", null, product.MarkAsNewStartDateTimeUtc.HasValue ? product.MarkAsNewStartDateTimeUtc.ToString() : String.Empty);
-                xmlWriter.WriteElementString("MarkAsNewEndDateTimeUtc", null, product.MarkAsNewEndDateTimeUtc.HasValue ? product.MarkAsNewEndDateTimeUtc.ToString() : String.Empty);
-                xmlWriter.WriteElementString("Weight", null, product.Weight.ToString());
-                xmlWriter.WriteElementString("Length", null, product.Length.ToString());
-                xmlWriter.WriteElementString("Width", null, product.Width.ToString());
-                xmlWriter.WriteElementString("Height", null, product.Height.ToString());
-                xmlWriter.WriteElementString("Published", null, product.Published.ToString());
-                xmlWriter.WriteElementString("CreatedOnUtc", null, product.CreatedOnUtc.ToString());
-                xmlWriter.WriteElementString("UpdatedOnUtc", null, product.UpdatedOnUtc.ToString());
-                
-                xmlWriter.WriteStartElement("ProductDiscounts");
-                var discounts = product.AppliedDiscounts;
-                foreach (var discount in discounts)
-                {
-                    xmlWriter.WriteStartElement("Discount");
-                    xmlWriter.WriteElementString("DiscountId", null, discount.Id.ToString());
-                    xmlWriter.WriteElementString("Name", null, discount.Name);
-                    xmlWriter.WriteEndElement();
-                }
-                xmlWriter.WriteEndElement();
-
-                xmlWriter.WriteStartElement("TierPrices");
-                var tierPrices = product.TierPrices;
-                foreach (var tierPrice in tierPrices)
-                {
-                    xmlWriter.WriteStartElement("TierPrice");
-                    xmlWriter.WriteElementString("TierPriceId", null, tierPrice.Id.ToString());
-                    xmlWriter.WriteElementString("StoreId", null, tierPrice.StoreId.ToString());
-                    xmlWriter.WriteElementString("CustomerRoleId", null, tierPrice.CustomerRoleId.HasValue ? tierPrice.CustomerRoleId.ToString() : "0");
-                    xmlWriter.WriteElementString("Quantity", null, tierPrice.Quantity.ToString());
-                    xmlWriter.WriteElementString("Price", null, tierPrice.Price.ToString());
-                    xmlWriter.WriteEndElement();
-                }
-                xmlWriter.WriteEndElement();
-
-                xmlWriter.WriteStartElement("ProductAttributes");
-                var productAttributMappings = _productAttributeService.GetProductAttributeMappingsByProductId(product.Id);
-                foreach (var productAttributeMapping in productAttributMappings)
-                {
-                    xmlWriter.WriteStartElement("ProductAttributeMapping");
-                    xmlWriter.WriteElementString("ProductAttributeMappingId", null, productAttributeMapping.Id.ToString());
-                    xmlWriter.WriteElementString("ProductAttributeId", null, productAttributeMapping.ProductAttributeId.ToString());
-                    xmlWriter.WriteElementString("ProductAttributeName", null, productAttributeMapping.ProductAttribute.Name);
-                    xmlWriter.WriteElementString("TextPrompt", null, productAttributeMapping.TextPrompt);
-                    xmlWriter.WriteElementString("IsRequired", null, productAttributeMapping.IsRequired.ToString());
-                    xmlWriter.WriteElementString("AttributeControlTypeId", null, productAttributeMapping.AttributeControlTypeId.ToString());
-                    xmlWriter.WriteElementString("DisplayOrder", null, productAttributeMapping.DisplayOrder.ToString());
-                    //validation rules
-                    if (productAttributeMapping.ValidationRulesAllowed())
-                    {
-                        if (productAttributeMapping.ValidationMinLength.HasValue)
-                        {
-                            xmlWriter.WriteElementString("ValidationMinLength", null, productAttributeMapping.ValidationMinLength.Value.ToString());
-                        }
-                        if (productAttributeMapping.ValidationMaxLength.HasValue)
-                        {
-                            xmlWriter.WriteElementString("ValidationMaxLength", null, productAttributeMapping.ValidationMaxLength.Value.ToString());
-                        }
-                        if (String.IsNullOrEmpty(productAttributeMapping.ValidationFileAllowedExtensions))
-                        {
-                            xmlWriter.WriteElementString("ValidationFileAllowedExtensions", null, productAttributeMapping.ValidationFileAllowedExtensions);
-                        }
-                        if (productAttributeMapping.ValidationFileMaximumSize.HasValue)
-                        {
-                            xmlWriter.WriteElementString("ValidationFileMaximumSize", null, productAttributeMapping.ValidationFileMaximumSize.Value.ToString());
-                        }
-                        xmlWriter.WriteElementString("DefaultValue", null, productAttributeMapping.DefaultValue);
-                    }
-                    //conditions
-                    xmlWriter.WriteElementString("ConditionAttributeXml", null, productAttributeMapping.ConditionAttributeXml);
-
-                    xmlWriter.WriteStartElement("ProductAttributeValues");
-                    var productAttributeValues = productAttributeMapping.ProductAttributeValues;
-                    foreach (var productAttributeValue in productAttributeValues)
-                    {
-                        xmlWriter.WriteStartElement("ProductAttributeValue");
-                        xmlWriter.WriteElementString("ProductAttributeValueId", null, productAttributeValue.Id.ToString());
-                        xmlWriter.WriteElementString("Name", null, productAttributeValue.Name);
-                        xmlWriter.WriteElementString("AttributeValueTypeId", null, productAttributeValue.AttributeValueTypeId.ToString());
-                        xmlWriter.WriteElementString("AssociatedProductId", null, productAttributeValue.AssociatedProductId.ToString());
-                        xmlWriter.WriteElementString("ColorSquaresRgb", null, productAttributeValue.ColorSquaresRgb);
-                        xmlWriter.WriteElementString("ImageSquaresPictureId", null, productAttributeValue.ImageSquaresPictureId.ToString());
-                        xmlWriter.WriteElementString("PriceAdjustment", null, productAttributeValue.PriceAdjustment.ToString());
-                        xmlWriter.WriteElementString("WeightAdjustment", null, productAttributeValue.WeightAdjustment.ToString());
-                        xmlWriter.WriteElementString("Cost", null, productAttributeValue.Cost.ToString());
-                        xmlWriter.WriteElementString("Quantity", null, productAttributeValue.Quantity.ToString());
-                        xmlWriter.WriteElementString("IsPreSelected", null, productAttributeValue.IsPreSelected.ToString());
-                        xmlWriter.WriteElementString("DisplayOrder", null, productAttributeValue.DisplayOrder.ToString());
-                        xmlWriter.WriteElementString("PictureId", null, productAttributeValue.PictureId.ToString());
-                        xmlWriter.WriteEndElement();
-                    }
-                    xmlWriter.WriteEndElement();
-
-                    xmlWriter.WriteEndElement();
-                }
-                xmlWriter.WriteEndElement();
-                
-                xmlWriter.WriteStartElement("ProductPictures");
-                var productPictures = product.ProductPictures;
-                foreach (var productPicture in productPictures)
-                {
-                    xmlWriter.WriteStartElement("ProductPicture");
-                    xmlWriter.WriteElementString("ProductPictureId", null, productPicture.Id.ToString());
-                    xmlWriter.WriteElementString("PictureId", null, productPicture.PictureId.ToString());
-                    xmlWriter.WriteElementString("DisplayOrder", null, productPicture.DisplayOrder.ToString());
-                    xmlWriter.WriteEndElement();
-                }
-                xmlWriter.WriteEndElement();
-
-                xmlWriter.WriteStartElement("ProductCategories");
-                var productCategories = _categoryService.GetProductCategoriesByProductId(product.Id);
-                if (productCategories != null)
-                {
-                    foreach (var productCategory in productCategories)
-                    {
-                        xmlWriter.WriteStartElement("ProductCategory");
-                        xmlWriter.WriteElementString("ProductCategoryId", null, productCategory.Id.ToString());
-                        xmlWriter.WriteElementString("CategoryId", null, productCategory.CategoryId.ToString());
-                        xmlWriter.WriteElementString("IsFeaturedProduct", null, productCategory.IsFeaturedProduct.ToString());
-                        xmlWriter.WriteElementString("DisplayOrder", null, productCategory.DisplayOrder.ToString());
-                        xmlWriter.WriteEndElement();
-                    }
-                }
-                xmlWriter.WriteEndElement();
-
-                xmlWriter.WriteStartElement("ProductManufacturers");
-                var productManufacturers = _manufacturerService.GetProductManufacturersByProductId(product.Id);
-                if (productManufacturers != null)
-                {
-                    foreach (var productManufacturer in productManufacturers)
-                    {
-                        xmlWriter.WriteStartElement("ProductManufacturer");
-                        xmlWriter.WriteElementString("ProductManufacturerId", null, productManufacturer.Id.ToString());
-                        xmlWriter.WriteElementString("ManufacturerId", null, productManufacturer.ManufacturerId.ToString());
-                        xmlWriter.WriteElementString("IsFeaturedProduct", null, productManufacturer.IsFeaturedProduct.ToString());
-                        xmlWriter.WriteElementString("DisplayOrder", null, productManufacturer.DisplayOrder.ToString());
-                        xmlWriter.WriteEndElement();
-                    }
-                }
-                xmlWriter.WriteEndElement();
-
-                xmlWriter.WriteStartElement("ProductSpecificationAttributes");
-                var productSpecificationAttributes = product.ProductSpecificationAttributes;
-                foreach (var productSpecificationAttribute in productSpecificationAttributes)
-                {
-                    xmlWriter.WriteStartElement("ProductSpecificationAttribute");
-                    xmlWriter.WriteElementString("ProductSpecificationAttributeId", null, productSpecificationAttribute.Id.ToString());
-                    xmlWriter.WriteElementString("SpecificationAttributeOptionId", null, productSpecificationAttribute.SpecificationAttributeOptionId.ToString());
-                    xmlWriter.WriteElementString("CustomValue", null, productSpecificationAttribute.CustomValue);
-                    xmlWriter.WriteElementString("AllowFiltering", null, productSpecificationAttribute.AllowFiltering.ToString());
-                    xmlWriter.WriteElementString("ShowOnProductPage", null, productSpecificationAttribute.ShowOnProductPage.ToString());
-                    xmlWriter.WriteElementString("DisplayOrder", null, productSpecificationAttribute.DisplayOrder.ToString());
-                    xmlWriter.WriteEndElement();
-                }
-                xmlWriter.WriteEndElement();
-
-                xmlWriter.WriteEndElement();
-            }
-
-            xmlWriter.WriteEndElement();
-            xmlWriter.WriteEndDocument();
-            xmlWriter.Close();
-            return stringWriter.ToString();
-        }
-        
-        /// <summary>
-        /// Export products to XLSX
-        /// </summary>
-        /// <param name="products">Products</param>
-        public virtual byte[] ExportProductsToXlsx(IEnumerable<Product> products)
-        {
-            var properties = new[]
-            {
-                new PropertyByName<Product>("ProductType", p => p.ProductTypeId, IgnoreExportPoductProperty(p => p.ProductType))
-                {
-                    DropDownElements = ProductType.SimpleProduct.ToSelectList(useLocalization: false)
-                },
-                new PropertyByName<Product>("ParentGroupedProductId", p => p.ParentGroupedProductId, IgnoreExportPoductProperty(p => p.ProductType)),
-                new PropertyByName<Product>("VisibleIndividually", p => p.VisibleIndividually, IgnoreExportPoductProperty(p => p.VisibleIndividually)),
-                new PropertyByName<Product>("Name", p => p.Name),
-                new PropertyByName<Product>("ShortDescription", p => p.ShortDescription),
-                new PropertyByName<Product>("FullDescription", p => p.FullDescription),
-                new PropertyByName<Product>("Vendor", p => p.VendorId, IgnoreExportPoductProperty(p => p.Vendor))
-                {
-                    DropDownElements = _vendorService.GetAllVendors().Select(v => v as BaseEntity).ToSelectList(p => (p as Vendor).Return(v => v.Name, String.Empty)),
-                    AllowBlank = true
-                },
-                new PropertyByName<Product>("ProductTemplate", p => p.ProductTemplateId, IgnoreExportPoductProperty(p => p.ProductTemplate))
-                {
-                    DropDownElements = _productTemplateService.GetAllProductTemplates().Select(pt => pt as BaseEntity).ToSelectList(p => (p as ProductTemplate).Return(pt => pt.Name, String.Empty)),
-                },
-                new PropertyByName<Product>("ShowOnHomePage", p => p.ShowOnHomePage, IgnoreExportPoductProperty(p => p.ShowOnHomePage)),
-                new PropertyByName<Product>("MetaKeywords", p => p.MetaKeywords, IgnoreExportPoductProperty(p => p.Seo)),
-                new PropertyByName<Product>("MetaDescription", p => p.MetaDescription, IgnoreExportPoductProperty(p => p.Seo)),
-                new PropertyByName<Product>("MetaTitle", p => p.MetaTitle, IgnoreExportPoductProperty(p => p.Seo)),
-                new PropertyByName<Product>("SeName", p => p.GetSeName(0), IgnoreExportPoductProperty(p => p.Seo)),
-                new PropertyByName<Product>("AllowCustomerReviews", p => p.AllowCustomerReviews, IgnoreExportPoductProperty(p => p.AllowCustomerReviews)),
-                new PropertyByName<Product>("Published", p => p.Published, IgnoreExportPoductProperty(p => p.Published)),
-                new PropertyByName<Product>("SKU", p => p.Sku),
-                new PropertyByName<Product>("ManufacturerPartNumber", p => p.ManufacturerPartNumber, IgnoreExportPoductProperty(p => p.ManufacturerPartNumber)),
-                new PropertyByName<Product>("Gtin", p => p.Gtin, IgnoreExportPoductProperty(p => p.GTIN)),
-                new PropertyByName<Product>("IsGiftCard", p => p.IsGiftCard, IgnoreExportPoductProperty(p => p.IsGiftCard)),
-                new PropertyByName<Product>("GiftCardType", p => p.GiftCardTypeId, IgnoreExportPoductProperty(p => p.IsGiftCard))
-                {
-                    DropDownElements = GiftCardType.Virtual.ToSelectList(useLocalization: false)
-                },
-                new PropertyByName<Product>("OverriddenGiftCardAmount", p => p.OverriddenGiftCardAmount, IgnoreExportPoductProperty(p => p.IsGiftCard)),
-                new PropertyByName<Product>("RequireOtherProducts", p => p.RequireOtherProducts, IgnoreExportPoductProperty(p => p.RequireOtherProductsAddedToTheCart)),
-                new PropertyByName<Product>("RequiredProductIds", p => p.RequiredProductIds, IgnoreExportPoductProperty(p => p.RequireOtherProductsAddedToTheCart)),
-                new PropertyByName<Product>("AutomaticallyAddRequiredProducts", p => p.AutomaticallyAddRequiredProducts, IgnoreExportPoductProperty(p => p.RequireOtherProductsAddedToTheCart)),
-                new PropertyByName<Product>("IsDownload", p => p.IsDownload, IgnoreExportPoductProperty(p => p.DownloadableProduct)),
-                new PropertyByName<Product>("DownloadId", p => p.DownloadId, IgnoreExportPoductProperty(p => p.DownloadableProduct)),
-                new PropertyByName<Product>("UnlimitedDownloads", p => p.UnlimitedDownloads, IgnoreExportPoductProperty(p => p.DownloadableProduct)),
-                new PropertyByName<Product>("MaxNumberOfDownloads", p => p.MaxNumberOfDownloads, IgnoreExportPoductProperty(p => p.DownloadableProduct)),
-                new PropertyByName<Product>("DownloadActivationType", p => p.DownloadActivationTypeId, IgnoreExportPoductProperty(p => p.DownloadableProduct))
-                {
-                    DropDownElements = DownloadActivationType.Manually.ToSelectList(useLocalization: false)
-                },
-                new PropertyByName<Product>("HasSampleDownload", p => p.HasSampleDownload, IgnoreExportPoductProperty(p => p.DownloadableProduct)),
-                new PropertyByName<Product>("SampleDownloadId", p => p.SampleDownloadId, IgnoreExportPoductProperty(p => p.DownloadableProduct)),
-                new PropertyByName<Product>("HasUserAgreement", p => p.HasUserAgreement, IgnoreExportPoductProperty(p => p.DownloadableProduct)),
-                new PropertyByName<Product>("UserAgreementText", p => p.UserAgreementText, IgnoreExportPoductProperty(p => p.DownloadableProduct)),
-                new PropertyByName<Product>("IsRecurring", p => p.IsRecurring, IgnoreExportPoductProperty(p => p.RecurringProduct)),
-                new PropertyByName<Product>("RecurringCycleLength", p => p.RecurringCycleLength, IgnoreExportPoductProperty(p => p.RecurringProduct)),
-                new PropertyByName<Product>("RecurringCyclePeriod", p => p.RecurringCyclePeriodId, IgnoreExportPoductProperty(p => p.RecurringProduct))
-                {
-                    DropDownElements = RecurringProductCyclePeriod.Days.ToSelectList(useLocalization: false),
-                    AllowBlank = true
-                },
-                new PropertyByName<Product>("RecurringTotalCycles", p => p.RecurringTotalCycles, IgnoreExportPoductProperty(p => p.RecurringProduct)),
-                new PropertyByName<Product>("IsRental", p => p.IsRental, IgnoreExportPoductProperty(p => p.IsRental)),
-                new PropertyByName<Product>("RentalPriceLength", p => p.RentalPriceLength, IgnoreExportPoductProperty(p => p.IsRental)),
-                new PropertyByName<Product>("RentalPricePeriod", p => p.RentalPricePeriodId, IgnoreExportPoductProperty(p => p.IsRental))
-                {
-                    DropDownElements = RentalPricePeriod.Days.ToSelectList(useLocalization: false),
-                    AllowBlank = true
-                },
-                new PropertyByName<Product>("IsShipEnabled", p => p.IsShipEnabled),
-                new PropertyByName<Product>("IsFreeShipping", p => p.IsFreeShipping, IgnoreExportPoductProperty(p => p.FreeShipping)),
-                new PropertyByName<Product>("ShipSeparately", p => p.ShipSeparately, IgnoreExportPoductProperty(p => p.ShipSeparately)),
-                new PropertyByName<Product>("AdditionalShippingCharge", p => p.AdditionalShippingCharge, IgnoreExportPoductProperty(p => p.AdditionalShippingCharge)),
-                new PropertyByName<Product>("DeliveryDate", p => p.DeliveryDateId, IgnoreExportPoductProperty(p => p.DeliveryDate))
-                {
-                    DropDownElements = _shippingService.GetAllDeliveryDates().Select(dd => dd as BaseEntity).ToSelectList(p => (p as DeliveryDate).Return(dd => dd.Name, String.Empty)),
-                    AllowBlank = true
-                },
-                new PropertyByName<Product>("IsTaxExempt", p => p.IsTaxExempt),
-                new PropertyByName<Product>("TaxCategory", p => p.TaxCategoryId)
-                {
-                    DropDownElements = _taxCategoryService.GetAllTaxCategories().Select(tc => tc as BaseEntity).ToSelectList(p => (p as TaxCategory).Return(tc => tc.Name, String.Empty)),
-                    AllowBlank = true
-                },
-                new PropertyByName<Product>("IsTelecommunicationsOrBroadcastingOrElectronicServices", p => p.IsTelecommunicationsOrBroadcastingOrElectronicServices, IgnoreExportPoductProperty(p => p.TelecommunicationsBroadcastingElectronicServices)),
-                new PropertyByName<Product>("ManageInventoryMethod", p => p.ManageInventoryMethodId)
-                {
-                    DropDownElements = ManageInventoryMethod.DontManageStock.ToSelectList(useLocalization: false)
-                },
-                new PropertyByName<Product>("UseMultipleWarehouses", p => p.UseMultipleWarehouses, IgnoreExportPoductProperty(p => p.UseMultipleWarehouses)),
-                new PropertyByName<Product>("WarehouseId", p => p.WarehouseId, IgnoreExportPoductProperty(p => p.Warehouse)),
-                new PropertyByName<Product>("StockQuantity", p => p.StockQuantity),
-                new PropertyByName<Product>("DisplayStockAvailability", p => p.DisplayStockAvailability, IgnoreExportPoductProperty(p => p.DisplayStockAvailability)),
-                new PropertyByName<Product>("DisplayStockQuantity", p => p.DisplayStockQuantity, IgnoreExportPoductProperty(p => p.DisplayStockQuantity)),
-                new PropertyByName<Product>("MinStockQuantity", p => p.MinStockQuantity, IgnoreExportPoductProperty(p => p.MinimumStockQuantity)),
-                new PropertyByName<Product>("LowStockActivity", p => p.LowStockActivityId, IgnoreExportPoductProperty(p => p.LowStockActivity))
-                {
-                    DropDownElements = LowStockActivity.Nothing.ToSelectList(useLocalization: false)
-                },
-                new PropertyByName<Product>("NotifyAdminForQuantityBelow", p => p.NotifyAdminForQuantityBelow, IgnoreExportPoductProperty(p => p.NotifyAdminForQuantityBelow)),
-                new PropertyByName<Product>("BackorderMode", p => p.BackorderModeId, IgnoreExportPoductProperty(p => p.Backorders))
-                {
-                    DropDownElements = BackorderMode.NoBackorders.ToSelectList(useLocalization: false)
-                },
-                new PropertyByName<Product>("AllowBackInStockSubscriptions", p => p.AllowBackInStockSubscriptions, IgnoreExportPoductProperty(p => p.AllowBackInStockSubscriptions)),
-                new PropertyByName<Product>("OrderMinimumQuantity", p => p.OrderMinimumQuantity, IgnoreExportPoductProperty(p => p.MinimumCartQuantity)),
-                new PropertyByName<Product>("OrderMaximumQuantity", p => p.OrderMaximumQuantity, IgnoreExportPoductProperty(p => p.MaximumCartQuantity)),
-                new PropertyByName<Product>("AllowedQuantities", p => p.AllowedQuantities, IgnoreExportPoductProperty(p => p.AllowedQuantities)),
-                new PropertyByName<Product>("AllowAddingOnlyExistingAttributeCombinations", p => p.AllowAddingOnlyExistingAttributeCombinations, IgnoreExportPoductProperty(p => p.AllowAddingOnlyExistingAttributeCombinations)),
-                new PropertyByName<Product>("NotReturnable", p => p.NotReturnable, IgnoreExportPoductProperty(p => p.NotReturnable)),
-                new PropertyByName<Product>("DisableBuyButton", p => p.DisableBuyButton, IgnoreExportPoductProperty(p => p.DisableBuyButton)),
-                new PropertyByName<Product>("DisableWishlistButton", p => p.DisableWishlistButton, IgnoreExportPoductProperty(p => p.DisableWishlistButton)),
-                new PropertyByName<Product>("AvailableForPreOrder", p => p.AvailableForPreOrder, IgnoreExportPoductProperty(p => p.AvailableForPreOrder)),
-                new PropertyByName<Product>("PreOrderAvailabilityStartDateTimeUtc", p => p.PreOrderAvailabilityStartDateTimeUtc, IgnoreExportPoductProperty(p => p.AvailableForPreOrder)),
-                new PropertyByName<Product>("CallForPrice", p => p.CallForPrice, IgnoreExportPoductProperty(p => p.CallForPrice)),
-                new PropertyByName<Product>("Price", p => p.Price),
-                new PropertyByName<Product>("OldPrice", p => p.OldPrice, IgnoreExportPoductProperty(p => p.OldPrice)),
-                new PropertyByName<Product>("ProductCost", p => p.ProductCost, IgnoreExportPoductProperty(p => p.ProductCost)),
-                new PropertyByName<Product>("SpecialPrice", p => p.SpecialPrice, IgnoreExportPoductProperty(p => p.SpecialPrice)),
-                new PropertyByName<Product>("SpecialPriceStartDateTimeUtc", p => p.SpecialPriceStartDateTimeUtc, IgnoreExportPoductProperty(p => p.SpecialPriceStartDate)),
-                new PropertyByName<Product>("SpecialPriceEndDateTimeUtc", p => p.SpecialPriceEndDateTimeUtc, IgnoreExportPoductProperty(p => p.SpecialPriceEndDate)),
-                new PropertyByName<Product>("CustomerEntersPrice", p => p.CustomerEntersPrice, IgnoreExportPoductProperty(p => p.CustomerEntersPrice)),
-                new PropertyByName<Product>("MinimumCustomerEnteredPrice", p => p.MinimumCustomerEnteredPrice, IgnoreExportPoductProperty(p => p.CustomerEntersPrice)),
-                new PropertyByName<Product>("MaximumCustomerEnteredPrice", p => p.MaximumCustomerEnteredPrice, IgnoreExportPoductProperty(p => p.CustomerEntersPrice)),
-                new PropertyByName<Product>("BasepriceEnabled", p => p.BasepriceEnabled, IgnoreExportPoductProperty(p => p.PAngV)),
-                new PropertyByName<Product>("BasepriceAmount", p => p.BasepriceAmount, IgnoreExportPoductProperty(p => p.PAngV)),
-                new PropertyByName<Product>("BasepriceUnit", p => p.BasepriceUnitId, IgnoreExportPoductProperty(p => p.PAngV))
-                {
-                    DropDownElements = _measureService.GetAllMeasureWeights().Select(mw => mw as BaseEntity).ToSelectList(p => (p as MeasureWeight).Return(mw => mw.Name, String.Empty)),
-                    AllowBlank = true
-                },
-                new PropertyByName<Product>("BasepriceBaseAmount", p => p.BasepriceBaseAmount, IgnoreExportPoductProperty(p => p.PAngV)),
-                new PropertyByName<Product>("BasepriceBaseUnit", p => p.BasepriceBaseUnitId, IgnoreExportPoductProperty(p => p.PAngV))
-                {
-                    DropDownElements = _measureService.GetAllMeasureWeights().Select(mw => mw as BaseEntity).ToSelectList(p => (p as MeasureWeight).Return(mw => mw.Name, String.Empty)),
-                    AllowBlank = true
-                },
-                new PropertyByName<Product>("MarkAsNew", p => p.MarkAsNew, IgnoreExportPoductProperty(p => p.MarkAsNew)),
-                new PropertyByName<Product>("MarkAsNewStartDateTimeUtc", p => p.MarkAsNewStartDateTimeUtc, IgnoreExportPoductProperty(p => p.MarkAsNewStartDate)),
-                new PropertyByName<Product>("MarkAsNewEndDateTimeUtc", p => p.MarkAsNewEndDateTimeUtc, IgnoreExportPoductProperty(p => p.MarkAsNewEndDate)),
-                new PropertyByName<Product>("Weight", p => p.Weight, IgnoreExportPoductProperty(p => p.Weight)),
-                new PropertyByName<Product>("Length", p => p.Length, IgnoreExportPoductProperty(p => p.Dimensions)),
-                new PropertyByName<Product>("Width", p => p.Width, IgnoreExportPoductProperty(p => p.Dimensions)),
-                new PropertyByName<Product>("Height", p => p.Height, IgnoreExportPoductProperty(p => p.Dimensions)),
-                new PropertyByName<Product>("Categories", GetCategories),
-                new PropertyByName<Product>("Manufacturers", GetManufacturers, IgnoreExportPoductProperty(p => p.Manufacturers)),
-                new PropertyByName<Product>("Picture1", p => GetPictures(p)[0]),
-                new PropertyByName<Product>("Picture2", p => GetPictures(p)[1]),
-                new PropertyByName<Product>("Picture3", p => GetPictures(p)[2])
-            };
-
-            var productList = products.ToList();
-            var productAdvancedMode = _workContext.CurrentCustomer.GetAttribute<bool>("product-advanced-mode");
-
-            if (_catalogSettings.ExportImportProductAttributes)
-            {
-                if (productAdvancedMode || _productEditorSettings.ProductAttributes)
-                    return ExportProductsToXlsxWithAttributes(properties, productList);
-            }
-
-<<<<<<< HEAD
-            return _catalogSettings.ExportImportProductAttributes ? ExportProductsToXlsxWithAttributes(properties, productList) : ExportToXlsx(properties, productList);
-=======
-            return ExportToXlsx(properties, productList);
->>>>>>> 7902ba57
-        }
-
-        /// <summary>
-        /// Export order list to xml
-        /// </summary>
-        /// <param name="orders">Orders</param>
-        /// <returns>Result in XML format</returns>
-        public virtual string ExportOrdersToXml(IList<Order> orders)
-        {
-            var sb = new StringBuilder();
-            var stringWriter = new StringWriter(sb);
-            var xmlWriter = new XmlTextWriter(stringWriter);
-            xmlWriter.WriteStartDocument();
-            xmlWriter.WriteStartElement("Orders");
-            xmlWriter.WriteAttributeString("Version", NopVersion.CurrentVersion);
-
-            foreach (var order in orders)
-            {
-                xmlWriter.WriteStartElement("Order");
-
-                xmlWriter.WriteElementString("OrderId", null, order.Id.ToString());
-                xmlWriter.WriteElementString("OrderGuid", null, order.OrderGuid.ToString());
-                xmlWriter.WriteElementString("StoreId", null, order.StoreId.ToString());
-                xmlWriter.WriteElementString("CustomerId", null, order.CustomerId.ToString());
-                xmlWriter.WriteElementString("OrderStatusId", null, order.OrderStatusId.ToString());
-                xmlWriter.WriteElementString("PaymentStatusId", null, order.PaymentStatusId.ToString());
-                xmlWriter.WriteElementString("ShippingStatusId", null, order.ShippingStatusId.ToString());
-                xmlWriter.WriteElementString("CustomerLanguageId", null, order.CustomerLanguageId.ToString());
-                xmlWriter.WriteElementString("CustomerTaxDisplayTypeId", null, order.CustomerTaxDisplayTypeId.ToString());
-                xmlWriter.WriteElementString("CustomerIp", null, order.CustomerIp);
-                xmlWriter.WriteElementString("OrderSubtotalInclTax", null, order.OrderSubtotalInclTax.ToString());
-                xmlWriter.WriteElementString("OrderSubtotalExclTax", null, order.OrderSubtotalExclTax.ToString());
-                xmlWriter.WriteElementString("OrderSubTotalDiscountInclTax", null, order.OrderSubTotalDiscountInclTax.ToString());
-                xmlWriter.WriteElementString("OrderSubTotalDiscountExclTax", null, order.OrderSubTotalDiscountExclTax.ToString());
-                xmlWriter.WriteElementString("OrderShippingInclTax", null, order.OrderShippingInclTax.ToString());
-                xmlWriter.WriteElementString("OrderShippingExclTax", null, order.OrderShippingExclTax.ToString());
-                xmlWriter.WriteElementString("PaymentMethodAdditionalFeeInclTax", null, order.PaymentMethodAdditionalFeeInclTax.ToString());
-                xmlWriter.WriteElementString("PaymentMethodAdditionalFeeExclTax", null, order.PaymentMethodAdditionalFeeExclTax.ToString());
-                xmlWriter.WriteElementString("TaxRates", null, order.TaxRates);
-                xmlWriter.WriteElementString("OrderTax", null, order.OrderTax.ToString());
-                xmlWriter.WriteElementString("OrderTotal", null, order.OrderTotal.ToString());
-                xmlWriter.WriteElementString("RefundedAmount", null, order.RefundedAmount.ToString());
-                xmlWriter.WriteElementString("OrderDiscount", null, order.OrderDiscount.ToString());
-                xmlWriter.WriteElementString("CurrencyRate", null, order.CurrencyRate.ToString());
-                xmlWriter.WriteElementString("CustomerCurrencyCode", null, order.CustomerCurrencyCode);
-                xmlWriter.WriteElementString("AffiliateId", null, order.AffiliateId.ToString());
-                xmlWriter.WriteElementString("AllowStoringCreditCardNumber", null, order.AllowStoringCreditCardNumber.ToString());
-                xmlWriter.WriteElementString("CardType", null, order.CardType);
-                xmlWriter.WriteElementString("CardName", null, order.CardName);
-                xmlWriter.WriteElementString("CardNumber", null, order.CardNumber);
-                xmlWriter.WriteElementString("MaskedCreditCardNumber", null, order.MaskedCreditCardNumber);
-                xmlWriter.WriteElementString("CardCvv2", null, order.CardCvv2);
-                xmlWriter.WriteElementString("CardExpirationMonth", null, order.CardExpirationMonth);
-                xmlWriter.WriteElementString("CardExpirationYear", null, order.CardExpirationYear);
-                xmlWriter.WriteElementString("PaymentMethodSystemName", null, order.PaymentMethodSystemName);
-                xmlWriter.WriteElementString("AuthorizationTransactionId", null, order.AuthorizationTransactionId);
-                xmlWriter.WriteElementString("AuthorizationTransactionCode", null, order.AuthorizationTransactionCode);
-                xmlWriter.WriteElementString("AuthorizationTransactionResult", null, order.AuthorizationTransactionResult);
-                xmlWriter.WriteElementString("CaptureTransactionId", null, order.CaptureTransactionId);
-                xmlWriter.WriteElementString("CaptureTransactionResult", null, order.CaptureTransactionResult);
-                xmlWriter.WriteElementString("SubscriptionTransactionId", null, order.SubscriptionTransactionId);
-                xmlWriter.WriteElementString("PaidDateUtc", null, (order.PaidDateUtc == null) ? string.Empty : order.PaidDateUtc.Value.ToString());
-                xmlWriter.WriteElementString("ShippingMethod", null, order.ShippingMethod);
-                xmlWriter.WriteElementString("ShippingRateComputationMethodSystemName", null, order.ShippingRateComputationMethodSystemName);
-                xmlWriter.WriteElementString("CustomValuesXml", null, order.CustomValuesXml);
-                xmlWriter.WriteElementString("VatNumber", null, order.VatNumber);
-                xmlWriter.WriteElementString("Deleted", null, order.Deleted.ToString());
-                xmlWriter.WriteElementString("CreatedOnUtc", null, order.CreatedOnUtc.ToString());
-
-                //products
-                var orderItems = order.OrderItems;
-                if (orderItems.Any())
-                {
-                    xmlWriter.WriteStartElement("OrderItems");
-                    foreach (var orderItem in orderItems)
-                    {
-                        xmlWriter.WriteStartElement("OrderItem");
-                        xmlWriter.WriteElementString("Id", null, orderItem.Id.ToString());
-                        xmlWriter.WriteElementString("OrderItemGuid", null, orderItem.OrderItemGuid.ToString());
-                        xmlWriter.WriteElementString("ProductId", null, orderItem.ProductId.ToString());
-
-                        var product = orderItem.Product;
-                        xmlWriter.WriteElementString("ProductName", null, product.Name);
-                        xmlWriter.WriteElementString("UnitPriceInclTax", null, orderItem.UnitPriceInclTax.ToString());
-                        xmlWriter.WriteElementString("UnitPriceExclTax", null, orderItem.UnitPriceExclTax.ToString());
-                        xmlWriter.WriteElementString("PriceInclTax", null, orderItem.PriceInclTax.ToString());
-                        xmlWriter.WriteElementString("PriceExclTax", null, orderItem.PriceExclTax.ToString());
-                        xmlWriter.WriteElementString("DiscountAmountInclTax", null, orderItem.DiscountAmountInclTax.ToString());
-                        xmlWriter.WriteElementString("DiscountAmountExclTax", null, orderItem.DiscountAmountExclTax.ToString());
-                        xmlWriter.WriteElementString("OriginalProductCost", null, orderItem.OriginalProductCost.ToString());
-                        xmlWriter.WriteElementString("AttributeDescription", null, orderItem.AttributeDescription);
-                        xmlWriter.WriteElementString("AttributesXml", null, orderItem.AttributesXml);
-                        xmlWriter.WriteElementString("Quantity", null, orderItem.Quantity.ToString());
-                        xmlWriter.WriteElementString("DownloadCount", null, orderItem.DownloadCount.ToString());
-                        xmlWriter.WriteElementString("IsDownloadActivated", null, orderItem.IsDownloadActivated.ToString());
-                        xmlWriter.WriteElementString("LicenseDownloadId", null, orderItem.LicenseDownloadId.ToString());
-                        var rentalStartDate = orderItem.RentalStartDateUtc.HasValue ? orderItem.Product.FormatRentalDate(orderItem.RentalStartDateUtc.Value) : String.Empty;
-                        xmlWriter.WriteElementString("RentalStartDateUtc", null, rentalStartDate);
-                        var rentalEndDate = orderItem.RentalEndDateUtc.HasValue ? orderItem.Product.FormatRentalDate(orderItem.RentalEndDateUtc.Value) : String.Empty;
-                        xmlWriter.WriteElementString("RentalEndDateUtc", null, rentalEndDate);
-                        xmlWriter.WriteEndElement();
-                    }
-                    xmlWriter.WriteEndElement();
-                }
-
-                //shipments
-                var shipments = order.Shipments.OrderBy(x => x.CreatedOnUtc).ToList();
-                if (shipments.Any())
-                {
-                    xmlWriter.WriteStartElement("Shipments");
-                    foreach (var shipment in shipments)
-                    {
-                        xmlWriter.WriteStartElement("Shipment");
-                        xmlWriter.WriteElementString("ShipmentId", null, shipment.Id.ToString());
-                        xmlWriter.WriteElementString("TrackingNumber", null, shipment.TrackingNumber);
-                        xmlWriter.WriteElementString("TotalWeight", null, shipment.TotalWeight.HasValue ? shipment.TotalWeight.Value.ToString() : String.Empty);
-
-                        xmlWriter.WriteElementString("ShippedDateUtc", null, shipment.ShippedDateUtc.HasValue ? 
-                            shipment.ShippedDateUtc.ToString() : String.Empty);
-                        xmlWriter.WriteElementString("DeliveryDateUtc", null, shipment.DeliveryDateUtc.HasValue ? 
-                            shipment.DeliveryDateUtc.Value.ToString() : String.Empty);
-                        xmlWriter.WriteElementString("CreatedOnUtc", null, shipment.CreatedOnUtc.ToString());
-                        xmlWriter.WriteEndElement();
-                    }
-                    xmlWriter.WriteEndElement();
-                }
-                xmlWriter.WriteEndElement();
-            }
-
-            xmlWriter.WriteEndElement();
-            xmlWriter.WriteEndDocument();
-            xmlWriter.Close();
-            return stringWriter.ToString();
-        }
-
-        /// <summary>
-        /// Export orders to XLSX
-        /// </summary>
-        /// <param name="stream">Stream</param>
-        /// <param name="orders">Orders</param>
-        public virtual byte[] ExportOrdersToXlsx(IList<Order> orders)
-        {
-            //property array
-            var properties = new[]
-            {
-                    new PropertyByName<Order>("OrderId", p => p.Id),
-                    new PropertyByName<Order>("StoreId", p => p.StoreId),
-                    new PropertyByName<Order>("OrderGuid", p => p.OrderGuid),
-                    new PropertyByName<Order>("CustomerId", p => p.CustomerId),
-                    new PropertyByName<Order>("OrderStatusId", p => p.OrderStatusId),
-                    new PropertyByName<Order>("PaymentStatusId", p => p.PaymentStatusId),
-                    new PropertyByName<Order>("ShippingStatusId", p => p.ShippingStatusId),
-                    new PropertyByName<Order>("OrderSubtotalInclTax", p => p.OrderSubtotalInclTax),
-                    new PropertyByName<Order>("OrderSubtotalExclTax", p => p.OrderSubtotalExclTax),
-                    new PropertyByName<Order>("OrderSubTotalDiscountInclTax", p => p.OrderSubTotalDiscountInclTax),
-                    new PropertyByName<Order>("OrderSubTotalDiscountExclTax", p => p.OrderSubTotalDiscountExclTax),
-                    new PropertyByName<Order>("OrderShippingInclTax", p => p.OrderShippingInclTax),
-                    new PropertyByName<Order>("OrderShippingExclTax", p => p.OrderShippingExclTax),
-                    new PropertyByName<Order>("PaymentMethodAdditionalFeeInclTax", p => p.PaymentMethodAdditionalFeeInclTax),
-                    new PropertyByName<Order>("PaymentMethodAdditionalFeeExclTax", p => p.PaymentMethodAdditionalFeeExclTax),
-                    new PropertyByName<Order>("TaxRates", p => p.TaxRates),
-                    new PropertyByName<Order>("OrderTax", p => p.OrderTax),
-                    new PropertyByName<Order>("OrderTotal", p => p.OrderTotal),
-                    new PropertyByName<Order>("RefundedAmount", p => p.RefundedAmount),
-                    new PropertyByName<Order>("OrderDiscount", p => p.OrderDiscount),
-                    new PropertyByName<Order>("CurrencyRate", p => p.CurrencyRate),
-                    new PropertyByName<Order>("CustomerCurrencyCode", p => p.CustomerCurrencyCode),
-                    new PropertyByName<Order>("AffiliateId", p => p.AffiliateId),
-                    new PropertyByName<Order>("PaymentMethodSystemName", p => p.PaymentMethodSystemName),
-                    new PropertyByName<Order>("ShippingPickUpInStore", p => p.PickUpInStore),
-                    new PropertyByName<Order>("ShippingMethod", p => p.ShippingMethod),
-                    new PropertyByName<Order>("ShippingRateComputationMethodSystemName", p => p.ShippingRateComputationMethodSystemName),
-                    new PropertyByName<Order>("CustomValuesXml", p => p.CustomValuesXml),
-                    new PropertyByName<Order>("VatNumber", p => p.VatNumber),
-                    new PropertyByName<Order>("CreatedOnUtc", p => p.CreatedOnUtc.ToOADate()),
-                    new PropertyByName<Order>("BillingFirstName", p => p.BillingAddress.Return(billingAddress => billingAddress.FirstName, String.Empty)),
-                    new PropertyByName<Order>("BillingLastName", p => p.BillingAddress.Return(billingAddress => billingAddress.LastName, String.Empty)),
-                    new PropertyByName<Order>("BillingEmail", p => p.BillingAddress.Return(billingAddress => billingAddress.Email, String.Empty)),
-                    new PropertyByName<Order>("BillingCompany", p => p.BillingAddress.Return(billingAddress => billingAddress.Company, String.Empty)),
-                    new PropertyByName<Order>("BillingCountry", p => p.BillingAddress.Return(billingAddress => billingAddress.Country, null).Return(country => country.Name, String.Empty)),
-                    new PropertyByName<Order>("BillingStateProvince", p => p.BillingAddress.Return(billingAddress => billingAddress.StateProvince, null).Return(stateProvince => stateProvince.Name, String.Empty)),
-                    new PropertyByName<Order>("BillingCity", p => p.BillingAddress.Return(billingAddress => billingAddress.City, String.Empty)),
-                    new PropertyByName<Order>("BillingAddress1", p => p.BillingAddress.Return(billingAddress => billingAddress.Address1, String.Empty)),
-                    new PropertyByName<Order>("BillingAddress2", p => p.BillingAddress.Return(billingAddress => billingAddress.Address2, String.Empty)),
-                    new PropertyByName<Order>("BillingZipPostalCode", p => p.BillingAddress.Return(billingAddress => billingAddress.ZipPostalCode, String.Empty)),
-                    new PropertyByName<Order>("BillingPhoneNumber", p => p.BillingAddress.Return(billingAddress => billingAddress.PhoneNumber, String.Empty)),
-                    new PropertyByName<Order>("BillingFaxNumber", p => p.BillingAddress.Return(billingAddress => billingAddress.FaxNumber, String.Empty)),
-                    new PropertyByName<Order>("ShippingFirstName", p => p.ShippingAddress.Return(shippingAddress => shippingAddress.FirstName, String.Empty)),
-                    new PropertyByName<Order>("ShippingLastName", p => p.ShippingAddress.Return(shippingAddress => shippingAddress.LastName, String.Empty)),
-                    new PropertyByName<Order>("ShippingEmail", p => p.ShippingAddress.Return(shippingAddress => shippingAddress.Email, String.Empty)),
-                    new PropertyByName<Order>("ShippingCompany", p => p.ShippingAddress.Return(shippingAddress => shippingAddress.Company, String.Empty)),
-                    new PropertyByName<Order>("ShippingCountry", p => p.ShippingAddress.Return(shippingAddress => shippingAddress.Country, null).Return(country => country.Name, String.Empty)),
-                    new PropertyByName<Order>("ShippingStateProvince", p => p.ShippingAddress.Return(shippingAddress => shippingAddress.StateProvince, null).Return(stateProvince => stateProvince.Name, String.Empty)),
-                    new PropertyByName<Order>("ShippingCity", p => p.ShippingAddress.Return(shippingAddress => shippingAddress.City, String.Empty)),
-                    new PropertyByName<Order>("ShippingAddress1", p => p.ShippingAddress.Return(shippingAddress => shippingAddress.Address1, String.Empty)),
-                    new PropertyByName<Order>("ShippingAddress2", p => p.ShippingAddress.Return(shippingAddress => shippingAddress.Address2, String.Empty)),
-                    new PropertyByName<Order>("ShippingZipPostalCode", p => p.ShippingAddress.Return(shippingAddress => shippingAddress.ZipPostalCode, String.Empty)),
-                    new PropertyByName<Order>("ShippingPhoneNumber", p => p.ShippingAddress.Return(shippingAddress => shippingAddress.PhoneNumber, String.Empty)),
-                    new PropertyByName<Order>("ShippingFaxNumber", p => p.ShippingAddress.Return(shippingAddress => shippingAddress.FaxNumber, String.Empty))
-            };
-
-            return ExportToXlsx(properties, orders);
-        }
-
-        /// <summary>
-        /// Export customer list to XLSX
-        /// </summary>
-        /// <param name="stream">Stream</param>
-        /// <param name="customers">Customers</param>
-        public virtual byte[] ExportCustomersToXlsx(IList<Customer> customers)
-        {
-            //property array
-            var properties = new[]
-            {
-                new PropertyByName<Customer>("CustomerId", p => p.Id),
-                new PropertyByName<Customer>("CustomerGuid", p => p.CustomerGuid),
-                new PropertyByName<Customer>("Email", p => p.Email),
-                new PropertyByName<Customer>("Username", p => p.Username),
-                new PropertyByName<Customer>("Password", p => p.Password),
-                new PropertyByName<Customer>("PasswordFormatId", p => p.PasswordFormatId),
-                new PropertyByName<Customer>("PasswordSalt", p => p.PasswordSalt),
-                new PropertyByName<Customer>("IsTaxExempt", p => p.IsTaxExempt),
-                new PropertyByName<Customer>("AffiliateId", p => p.AffiliateId),
-                new PropertyByName<Customer>("VendorId", p => p.VendorId),
-                new PropertyByName<Customer>("Active", p => p.Active),
-                new PropertyByName<Customer>("IsGuest", p => p.IsGuest()),
-                new PropertyByName<Customer>("IsRegistered", p => p.IsRegistered()),
-                new PropertyByName<Customer>("IsAdministrator", p => p.IsAdmin()),
-                new PropertyByName<Customer>("IsForumModerator", p => p.IsForumModerator()),
-                //attributes
-                new PropertyByName<Customer>("FirstName", p => p.GetAttribute<string>(SystemCustomerAttributeNames.FirstName)),
-                new PropertyByName<Customer>("LastName", p => p.GetAttribute<string>(SystemCustomerAttributeNames.LastName)),
-                new PropertyByName<Customer>("Gender", p => p.GetAttribute<string>(SystemCustomerAttributeNames.Gender)),
-                new PropertyByName<Customer>("Company", p => p.GetAttribute<string>(SystemCustomerAttributeNames.Company)),
-                new PropertyByName<Customer>("StreetAddress", p => p.GetAttribute<string>(SystemCustomerAttributeNames.StreetAddress)),
-                new PropertyByName<Customer>("StreetAddress2", p => p.GetAttribute<string>(SystemCustomerAttributeNames.StreetAddress2)),
-                new PropertyByName<Customer>("ZipPostalCode", p => p.GetAttribute<string>(SystemCustomerAttributeNames.ZipPostalCode)),
-                new PropertyByName<Customer>("City", p => p.GetAttribute<string>(SystemCustomerAttributeNames.City)),
-                new PropertyByName<Customer>("CountryId", p => p.GetAttribute<int>(SystemCustomerAttributeNames.CountryId)),
-                new PropertyByName<Customer>("StateProvinceId", p => p.GetAttribute<int>(SystemCustomerAttributeNames.StateProvinceId)),
-                new PropertyByName<Customer>("Phone", p => p.GetAttribute<string>(SystemCustomerAttributeNames.Phone)),
-                new PropertyByName<Customer>("Fax", p => p.GetAttribute<string>(SystemCustomerAttributeNames.Fax)),
-                new PropertyByName<Customer>("VatNumber", p => p.GetAttribute<string>(SystemCustomerAttributeNames.VatNumber)),
-                new PropertyByName<Customer>("VatNumberStatusId", p => p.GetAttribute<int>(SystemCustomerAttributeNames.VatNumberStatusId)),
-                new PropertyByName<Customer>("TimeZoneId", p => p.GetAttribute<string>(SystemCustomerAttributeNames.TimeZoneId)),
-                new PropertyByName<Customer>("AvatarPictureId", p => p.GetAttribute<int>(SystemCustomerAttributeNames.AvatarPictureId)),
-                new PropertyByName<Customer>("ForumPostCount", p => p.GetAttribute<int>(SystemCustomerAttributeNames.ForumPostCount)),
-                new PropertyByName<Customer>("Signature", p => p.GetAttribute<string>(SystemCustomerAttributeNames.Signature)),
-            };
-
-            return ExportToXlsx(properties, customers);
-        }
-
-        /// <summary>
-        /// Export customer list to xml
-        /// </summary>
-        /// <param name="customers">Customers</param>
-        /// <returns>Result in XML format</returns>
-        public virtual string ExportCustomersToXml(IList<Customer> customers)
-        {
-            var sb = new StringBuilder();
-            var stringWriter = new StringWriter(sb);
-            var xmlWriter = new XmlTextWriter(stringWriter);
-            xmlWriter.WriteStartDocument();
-            xmlWriter.WriteStartElement("Customers");
-            xmlWriter.WriteAttributeString("Version", NopVersion.CurrentVersion);
-
-            foreach (var customer in customers)
-            {
-                xmlWriter.WriteStartElement("Customer");
-                xmlWriter.WriteElementString("CustomerId", null, customer.Id.ToString());
-                xmlWriter.WriteElementString("CustomerGuid", null, customer.CustomerGuid.ToString());
-                xmlWriter.WriteElementString("Email", null, customer.Email);
-                xmlWriter.WriteElementString("Username", null, customer.Username);
-                xmlWriter.WriteElementString("Password", null, customer.Password);
-                xmlWriter.WriteElementString("PasswordFormatId", null, customer.PasswordFormatId.ToString());
-                xmlWriter.WriteElementString("PasswordSalt", null, customer.PasswordSalt);
-                xmlWriter.WriteElementString("IsTaxExempt", null, customer.IsTaxExempt.ToString());
-                xmlWriter.WriteElementString("AffiliateId", null, customer.AffiliateId.ToString());
-                xmlWriter.WriteElementString("VendorId", null, customer.VendorId.ToString());
-                xmlWriter.WriteElementString("Active", null, customer.Active.ToString());
-
-                xmlWriter.WriteElementString("IsGuest", null, customer.IsGuest().ToString());
-                xmlWriter.WriteElementString("IsRegistered", null, customer.IsRegistered().ToString());
-                xmlWriter.WriteElementString("IsAdministrator", null, customer.IsAdmin().ToString());
-                xmlWriter.WriteElementString("IsForumModerator", null, customer.IsForumModerator().ToString());
-
-                xmlWriter.WriteElementString("FirstName", null, customer.GetAttribute<string>(SystemCustomerAttributeNames.FirstName));
-                xmlWriter.WriteElementString("LastName", null, customer.GetAttribute<string>(SystemCustomerAttributeNames.LastName));
-                xmlWriter.WriteElementString("Gender", null, customer.GetAttribute<string>(SystemCustomerAttributeNames.Gender));
-                xmlWriter.WriteElementString("Company", null, customer.GetAttribute<string>(SystemCustomerAttributeNames.Company));
-
-                xmlWriter.WriteElementString("CountryId", null, customer.GetAttribute<int>(SystemCustomerAttributeNames.CountryId).ToString());
-                xmlWriter.WriteElementString("StreetAddress", null, customer.GetAttribute<string>(SystemCustomerAttributeNames.StreetAddress));
-                xmlWriter.WriteElementString("StreetAddress2", null, customer.GetAttribute<string>(SystemCustomerAttributeNames.StreetAddress2));
-                xmlWriter.WriteElementString("ZipPostalCode", null, customer.GetAttribute<string>(SystemCustomerAttributeNames.ZipPostalCode));
-                xmlWriter.WriteElementString("City", null, customer.GetAttribute<string>(SystemCustomerAttributeNames.City));
-                xmlWriter.WriteElementString("StateProvinceId", null, customer.GetAttribute<int>(SystemCustomerAttributeNames.StateProvinceId).ToString());
-                xmlWriter.WriteElementString("Phone", null, customer.GetAttribute<string>(SystemCustomerAttributeNames.Phone));
-                xmlWriter.WriteElementString("Fax", null, customer.GetAttribute<string>(SystemCustomerAttributeNames.Fax));
-                xmlWriter.WriteElementString("VatNumber", null, customer.GetAttribute<string>(SystemCustomerAttributeNames.VatNumber));
-                xmlWriter.WriteElementString("VatNumberStatusId", null, customer.GetAttribute<int>(SystemCustomerAttributeNames.VatNumberStatusId).ToString());
-                xmlWriter.WriteElementString("TimeZoneId", null, customer.GetAttribute<string>(SystemCustomerAttributeNames.TimeZoneId));
-
-                foreach (var store in _storeService.GetAllStores())
-                {
-                    var newsletter = _newsLetterSubscriptionService.GetNewsLetterSubscriptionByEmailAndStoreId(customer.Email, store.Id);
-                    bool subscribedToNewsletters = newsletter != null && newsletter.Active;
-                    xmlWriter.WriteElementString(string.Format("Newsletter-in-store-{0}", store.Id), null, subscribedToNewsletters.ToString());
-                }
-
-                xmlWriter.WriteElementString("AvatarPictureId", null, customer.GetAttribute<int>(SystemCustomerAttributeNames.AvatarPictureId).ToString());
-                xmlWriter.WriteElementString("ForumPostCount", null, customer.GetAttribute<int>(SystemCustomerAttributeNames.ForumPostCount).ToString());
-                xmlWriter.WriteElementString("Signature", null, customer.GetAttribute<string>(SystemCustomerAttributeNames.Signature));
-
-                xmlWriter.WriteEndElement();
-            }
-
-            xmlWriter.WriteEndElement();
-            xmlWriter.WriteEndDocument();
-            xmlWriter.Close();
-            return stringWriter.ToString();
-        }
-
-        /// <summary>
-        /// Export newsletter subscribers to TXT
-        /// </summary>
-        /// <param name="subscriptions">Subscriptions</param>
-        /// <returns>Result in TXT (string) format</returns>
-        public virtual string ExportNewsletterSubscribersToTxt(IList<NewsLetterSubscription> subscriptions)
-        {
-            if (subscriptions == null)
-                throw new ArgumentNullException("subscriptions");
-
-            const string separator = ",";
-            var sb = new StringBuilder();
-            foreach (var subscription in subscriptions)
-            {
-                sb.Append(subscription.Email);
-                sb.Append(separator);
-                sb.Append(subscription.Active);
-                sb.Append(separator);
-                sb.Append(subscription.StoreId);
-                sb.Append(Environment.NewLine); //new line
-            }
-            return sb.ToString();
-        }
-
-        /// <summary>
-        /// Export states to TXT
-        /// </summary>
-        /// <param name="states">States</param>
-        /// <returns>Result in TXT (string) format</returns>
-        public virtual string ExportStatesToTxt(IList<StateProvince> states)
-        {
-            if (states == null)
-                throw new ArgumentNullException("states");
-
-            const string separator = ",";
-            var sb = new StringBuilder();
-            foreach (var state in states)
-            {
-                sb.Append(state.Country.TwoLetterIsoCode);
-                sb.Append(separator);
-                sb.Append(state.Name);
-                sb.Append(separator);
-                sb.Append(state.Abbreviation);
-                sb.Append(separator);
-                sb.Append(state.Published);
-                sb.Append(separator);
-                sb.Append(state.DisplayOrder);
-                sb.Append(Environment.NewLine); //new line
-            }
-            return sb.ToString();
-        }
-
-        #endregion
-    }
-}
+﻿using System;
+using System.Collections.Generic;
+using System.Drawing;
+using System.IO;
+using System.Linq;
+using System.Text;
+using System.Xml;
+using Nop.Core;
+using Nop.Core.Domain.Catalog;
+using Nop.Core.Domain.Customers;
+using Nop.Core.Domain.Directory;
+using Nop.Core.Domain.Messages;
+using Nop.Core.Domain.Orders;
+using Nop.Core.Domain.Shipping;
+using Nop.Core.Domain.Tax;
+using Nop.Core.Domain.Vendors;
+using Nop.Services.Catalog;
+using Nop.Services.Common;
+using Nop.Services.Directory;
+using Nop.Services.ExportImport.Help;
+using Nop.Services.Media;
+using Nop.Services.Messages;
+using Nop.Services.Seo;
+using Nop.Services.Shipping;
+using Nop.Services.Stores;
+using Nop.Services.Tax;
+using Nop.Services.Vendors;
+using OfficeOpenXml;
+using OfficeOpenXml.Style;
+
+namespace Nop.Services.ExportImport
+{
+    /// <summary>
+    /// Export manager
+    /// </summary>
+    public partial class ExportManager : IExportManager
+    {
+        #region Fields
+
+        private readonly ICategoryService _categoryService;
+        private readonly IManufacturerService _manufacturerService;
+        private readonly IProductAttributeService _productAttributeService;
+        private readonly IPictureService _pictureService;
+        private readonly INewsLetterSubscriptionService _newsLetterSubscriptionService;
+        private readonly IStoreService _storeService;
+        private readonly IWorkContext _workContext;
+        private readonly ProductEditorSettings _productEditorSettings;
+        private readonly IVendorService _vendorService;
+        private readonly IProductTemplateService _productTemplateService;
+        private readonly IShippingService _shippingService;
+        private readonly ITaxCategoryService _taxCategoryService;
+        private readonly IMeasureService _measureService;
+        private readonly CatalogSettings _catalogSettings;
+
+        #endregion
+
+        #region Ctor
+
+        public ExportManager(ICategoryService categoryService,
+            IManufacturerService manufacturerService,
+            IProductAttributeService productAttributeService,
+            IPictureService pictureService,
+            INewsLetterSubscriptionService newsLetterSubscriptionService,
+            IStoreService storeService,
+            IWorkContext workContext,
+            ProductEditorSettings productEditorSettings,
+            IVendorService vendorService,
+            IProductTemplateService productTemplateService,
+            IShippingService shippingService,
+            ITaxCategoryService taxCategoryService,
+            IMeasureService measureService,
+            CatalogSettings catalogSettings)
+        {
+            this._categoryService = categoryService;
+            this._manufacturerService = manufacturerService;
+            this._productAttributeService = productAttributeService;
+            this._pictureService = pictureService;
+            this._newsLetterSubscriptionService = newsLetterSubscriptionService;
+            this._storeService = storeService;
+            this._workContext = workContext;
+            this._productEditorSettings = productEditorSettings;
+            this._vendorService = vendorService;
+            this._productTemplateService = productTemplateService;
+            this._shippingService = shippingService;
+            this._taxCategoryService = taxCategoryService;
+            this._measureService = measureService;
+            this._catalogSettings = catalogSettings;
+        }
+
+        #endregion
+
+        #region Utilities
+
+        protected virtual void WriteCategories(XmlWriter xmlWriter, int parentCategoryId)
+        {
+            var categories = _categoryService.GetAllCategoriesByParentCategoryId(parentCategoryId, true);
+            if (categories != null && categories.Any())
+            {
+                foreach (var category in categories)
+                {
+                    xmlWriter.WriteStartElement("Category");
+                    xmlWriter.WriteElementString("Id", null, category.Id.ToString());
+                    xmlWriter.WriteElementString("Name", null, category.Name);
+                    xmlWriter.WriteElementString("Description", null, category.Description);
+                    xmlWriter.WriteElementString("CategoryTemplateId", null, category.CategoryTemplateId.ToString());
+                    xmlWriter.WriteElementString("MetaKeywords", null, category.MetaKeywords);
+                    xmlWriter.WriteElementString("MetaDescription", null, category.MetaDescription);
+                    xmlWriter.WriteElementString("MetaTitle", null, category.MetaTitle);
+                    xmlWriter.WriteElementString("SeName", null, category.GetSeName(0));
+                    xmlWriter.WriteElementString("ParentCategoryId", null, category.ParentCategoryId.ToString());
+                    xmlWriter.WriteElementString("PictureId", null, category.PictureId.ToString());
+                    xmlWriter.WriteElementString("PageSize", null, category.PageSize.ToString());
+                    xmlWriter.WriteElementString("AllowCustomersToSelectPageSize", null, category.AllowCustomersToSelectPageSize.ToString());
+                    xmlWriter.WriteElementString("PageSizeOptions", null, category.PageSizeOptions);
+                    xmlWriter.WriteElementString("PriceRanges", null, category.PriceRanges);
+                    xmlWriter.WriteElementString("ShowOnHomePage", null, category.ShowOnHomePage.ToString());
+                    xmlWriter.WriteElementString("IncludeInTopMenu", null, category.IncludeInTopMenu.ToString());
+                    xmlWriter.WriteElementString("Published", null, category.Published.ToString());
+                    xmlWriter.WriteElementString("Deleted", null, category.Deleted.ToString());
+                    xmlWriter.WriteElementString("DisplayOrder", null, category.DisplayOrder.ToString());
+                    xmlWriter.WriteElementString("CreatedOnUtc", null, category.CreatedOnUtc.ToString());
+                    xmlWriter.WriteElementString("UpdatedOnUtc", null, category.UpdatedOnUtc.ToString());
+
+                    xmlWriter.WriteStartElement("Products");
+                    var productCategories = _categoryService.GetProductCategoriesByCategoryId(category.Id, showHidden: true);
+                    foreach (var productCategory in productCategories)
+                    {
+                        var product = productCategory.Product;
+                        if (product != null && !product.Deleted)
+                        {
+                            xmlWriter.WriteStartElement("ProductCategory");
+                            xmlWriter.WriteElementString("ProductCategoryId", null, productCategory.Id.ToString());
+                            xmlWriter.WriteElementString("ProductId", null, productCategory.ProductId.ToString());
+                            xmlWriter.WriteElementString("ProductName", null, product.Name);
+                            xmlWriter.WriteElementString("IsFeaturedProduct", null, productCategory.IsFeaturedProduct.ToString());
+                            xmlWriter.WriteElementString("DisplayOrder", null, productCategory.DisplayOrder.ToString());
+                            xmlWriter.WriteEndElement();
+                        }
+                    }
+                    xmlWriter.WriteEndElement();
+
+                    xmlWriter.WriteStartElement("SubCategories");
+                    WriteCategories(xmlWriter, category.Id);
+                    xmlWriter.WriteEndElement();
+                    xmlWriter.WriteEndElement();
+                }
+            }
+        }
+
+        protected virtual void SetCaptionStyle(ExcelStyle style)
+        {
+            style.Fill.PatternType = ExcelFillStyle.Solid;
+            style.Fill.BackgroundColor.SetColor(Color.FromArgb(184, 204, 228));
+            style.Font.Bold = true;
+        }
+
+        /// <summary>
+        /// Returns the path to the image file by ID
+        /// </summary>
+        /// <param name="pictureId">Picture ID</param>
+        /// <returns>Path to the image file</returns>
+        protected virtual string GetPictures(int pictureId)
+        {
+            var picture = _pictureService.GetPictureById(pictureId);
+            return _pictureService.GetThumbLocalPath(picture);
+        }
+
+        /// <summary>
+        /// Returns the list of categories for a product separated by a ";"
+        /// </summary>
+        /// <param name="product">Product</param>
+        /// <returns>List of categories</returns>
+        protected virtual string GetCategories(Product product)
+        {
+            string categoryNames = null;
+            foreach (var pc in _categoryService.GetProductCategoriesByProductId(product.Id))
+            {
+                categoryNames += pc.Category.Name;
+                categoryNames += ";";
+            }
+            return categoryNames;
+        }
+
+        /// <summary>
+        /// Returns the list of manufacturer for a product separated by a ";"
+        /// </summary>
+        /// <param name="product">Product</param>
+        /// <returns>List of manufacturer</returns>
+        protected virtual string GetManufacturers(Product product)
+        {
+            string manufacturerNames = null;
+            foreach (var pm in _manufacturerService.GetProductManufacturersByProductId(product.Id))
+            {
+                manufacturerNames += pm.Manufacturer.Name;
+                manufacturerNames += ";";
+            }
+            return manufacturerNames;
+        }
+
+        /// <summary>
+        /// Returns the three first image associated with the product
+        /// </summary>
+        /// <param name="product">Product</param>
+        /// <returns>three first image</returns>
+        protected virtual string[] GetPictures(Product product)
+        {
+            //pictures (up to 3 pictures)
+            string picture1 = null;
+            string picture2 = null;
+            string picture3 = null;
+            var pictures = _pictureService.GetPicturesByProductId(product.Id, 3);
+            for (var i = 0; i < pictures.Count; i++)
+            {
+                var pictureLocalPath = _pictureService.GetThumbLocalPath(pictures[i]);
+                switch (i)
+                {
+                    case 0:
+                        picture1 = pictureLocalPath;
+                        break;
+                    case 1:
+                        picture2 = pictureLocalPath;
+                        break;
+                    case 2:
+                        picture3 = pictureLocalPath;
+                        break;
+                }
+            }
+            return new[] { picture1, picture2, picture3 };
+        }
+
+        private bool IgnoreExportPoductProperty(Func<ProductEditorSettings, bool> func)
+        {
+            var productAdvancedMode = _workContext.CurrentCustomer.GetAttribute<bool>("product-advanced-mode");
+            return !productAdvancedMode && !func(_productEditorSettings);
+        }
+        
+        /// <summary>
+        /// Export objects to XLSX
+        /// </summary>
+        /// <typeparam name="T">Type of object</typeparam>
+        /// <param name="properties">Class access to the object through its properties</param>
+        /// <param name="itemsToExport">The objects to export</param>
+        /// <returns></returns>
+        protected virtual byte[] ExportToXlsx<T>(PropertyByName<T>[] properties, IEnumerable<T> itemsToExport)
+        {
+            using (var stream = new MemoryStream())
+            {
+                // ok, we can run the real code of the sample now
+                using (var xlPackage = new ExcelPackage(stream))
+                {
+                    // uncomment this line if you want the XML written out to the outputDir
+                    //xlPackage.DebugMode = true; 
+
+                    // get handle to the existing worksheet
+                    var worksheet = xlPackage.Workbook.Worksheets.Add(typeof(T).Name);
+                    //create Headers and format them 
+
+                    var manager = new PropertyManager<T>(properties.Where(p => !p.Ignore).ToArray());
+                    manager.WriteCaption(worksheet, SetCaptionStyle);
+
+                    var row = 2;
+                    foreach (var items in itemsToExport)
+                    {
+                        manager.CurrentObject = items;
+                        manager.WriteToXlsx(worksheet, row++);
+                    }
+
+                    xlPackage.Save();
+                }
+                return stream.ToArray();
+            }
+        }
+
+        private byte[] ExportProductsToXlsxWithAttributes(PropertyByName<Product>[] properties, IEnumerable<Product> itemsToExport)
+        {
+            var attributeProperties = new[]
+            {
+                new PropertyByName<ExportProductAttribute>("AttributeId", p => p.AttributeId),
+                new PropertyByName<ExportProductAttribute>("AttributeName", p => p.AttributeName),
+                new PropertyByName<ExportProductAttribute>("AttributeTextPrompt", p => p.AttributeTextPrompt),
+                new PropertyByName<ExportProductAttribute>("AttributeIsRequired", p => p.AttributeIsRequired),
+                new PropertyByName<ExportProductAttribute>("AttributeControlType", p => p.AttributeControlTypeId)
+                {
+                    DropDownElements = AttributeControlType.TextBox.ToSelectList(useLocalization: false)
+                },
+                new PropertyByName<ExportProductAttribute>("AttributeDisplayOrder", p => p.AttributeDisplayOrder),
+                new PropertyByName<ExportProductAttribute>("ProductAttributeValueId", p => p.Id),
+                new PropertyByName<ExportProductAttribute>("ValueName", p => p.Name),
+                new PropertyByName<ExportProductAttribute>("AttributeValueType", p => p.AttributeValueTypeId)
+                {
+                    DropDownElements = AttributeValueType.Simple.ToSelectList(useLocalization: false)
+                },
+                new PropertyByName<ExportProductAttribute>("AssociatedProductId", p => p.AssociatedProductId),
+                new PropertyByName<ExportProductAttribute>("ColorSquaresRgb", p => p.ColorSquaresRgb),
+                new PropertyByName<ExportProductAttribute>("ImageSquaresPictureId", p => p.ImageSquaresPictureId),
+                new PropertyByName<ExportProductAttribute>("PriceAdjustment", p => p.PriceAdjustment),
+                new PropertyByName<ExportProductAttribute>("WeightAdjustment", p => p.WeightAdjustment),
+                new PropertyByName<ExportProductAttribute>("Cost", p => p.Cost),
+                new PropertyByName<ExportProductAttribute>("Quantity", p => p.Quantity),
+                new PropertyByName<ExportProductAttribute>("IsPreSelected", p => p.IsPreSelected),
+                new PropertyByName<ExportProductAttribute>("DisplayOrder", p => p.DisplayOrder),
+                new PropertyByName<ExportProductAttribute>("PictureId", p => p.PictureId)
+            };
+
+            var attributeManager = new PropertyManager<ExportProductAttribute>(attributeProperties);
+
+            using (var stream = new MemoryStream())
+            {
+                // ok, we can run the real code of the sample now
+                using (var xlPackage = new ExcelPackage(stream))
+                {
+                    // uncomment this line if you want the XML written out to the outputDir
+                    //xlPackage.DebugMode = true; 
+
+                    // get handle to the existing worksheet
+                    var worksheet = xlPackage.Workbook.Worksheets.Add(typeof(Product).Name);
+                    //create Headers and format them 
+
+                    var manager = new PropertyManager<Product>(properties.Where(p => !p.Ignore).ToArray());
+                    manager.WriteCaption(worksheet, SetCaptionStyle);
+
+                    var row = 2;
+                    foreach (var item in itemsToExport)
+                    {
+                        manager.CurrentObject = item;
+                        manager.WriteToXlsx(worksheet, row++);
+
+                        var attributes = item.ProductAttributeMappings.SelectMany(pam => pam.ProductAttributeValues.Select(pav => new ExportProductAttribute
+                        {
+                            AttributeId = pam.ProductAttribute.Id,
+                            AttributeName = pam.ProductAttribute.Name,
+                            AttributeTextPrompt = pam.TextPrompt,
+                            AttributeIsRequired = pam.IsRequired,
+                            AttributeControlTypeId = pam.AttributeControlTypeId,
+                            AssociatedProductId = pav.AssociatedProductId,
+                            AttributeDisplayOrder = pam.DisplayOrder,
+                            Id = pav.Id,
+                            Name = pav.Name,
+                            AttributeValueTypeId = pav.AttributeValueTypeId,
+                            ColorSquaresRgb = pav.ColorSquaresRgb,
+                            ImageSquaresPictureId = pav.ImageSquaresPictureId,
+                            PriceAdjustment = pav.PriceAdjustment,
+                            WeightAdjustment = pav.WeightAdjustment,
+                            Cost = pav.Cost,
+                            Quantity = pav.Quantity,
+                            IsPreSelected = pav.IsPreSelected,
+                            DisplayOrder = pav.DisplayOrder,
+                            PictureId = pav.PictureId
+                        })).ToList();
+
+                        attributes.AddRange(item.ProductAttributeMappings.Where(pam => !pam.ProductAttributeValues.Any()).Select(pam => new ExportProductAttribute
+                        {
+                            AttributeId = pam.ProductAttribute.Id,
+                            AttributeName = pam.ProductAttribute.Name,
+                            AttributeTextPrompt = pam.TextPrompt,
+                            AttributeIsRequired = pam.IsRequired,
+                            AttributeControlTypeId = pam.AttributeControlTypeId
+                        }));
+
+                        if (!attributes.Any())
+                            continue;
+
+                        attributeManager.WriteCaption(worksheet, SetCaptionStyle, row, ExportProductAttribute.ProducAttributeCellOffset);
+                        worksheet.Row(row).OutlineLevel = 1;
+                        worksheet.Row(row).Collapsed = true;
+
+                        foreach (var exportProducAttribute in attributes)
+                        {
+                            row++;
+                            attributeManager.CurrentObject = exportProducAttribute;
+                            attributeManager.WriteToXlsx(worksheet, row, ExportProductAttribute.ProducAttributeCellOffset);
+                            worksheet.Row(row).OutlineLevel = 1;
+                            worksheet.Row(row).Collapsed = true;
+                        }
+
+                        row++;
+                    }
+
+                    xlPackage.Save();
+                }
+                return stream.ToArray();
+            }
+        }
+        #endregion
+
+        #region Methods
+
+        /// <summary>
+        /// Export manufacturer list to xml
+        /// </summary>
+        /// <param name="manufacturers">Manufacturers</param>
+        /// <returns>Result in XML format</returns>
+        public virtual string ExportManufacturersToXml(IList<Manufacturer> manufacturers)
+        {
+            var sb = new StringBuilder();
+            var stringWriter = new StringWriter(sb);
+            var xmlWriter = new XmlTextWriter(stringWriter);
+            xmlWriter.WriteStartDocument();
+            xmlWriter.WriteStartElement("Manufacturers");
+            xmlWriter.WriteAttributeString("Version", NopVersion.CurrentVersion);
+
+            foreach (var manufacturer in manufacturers)
+            {
+                xmlWriter.WriteStartElement("Manufacturer");
+
+                xmlWriter.WriteElementString("ManufacturerId", null, manufacturer.Id.ToString());
+                xmlWriter.WriteElementString("Name", null, manufacturer.Name);
+                xmlWriter.WriteElementString("Description", null, manufacturer.Description);
+                xmlWriter.WriteElementString("ManufacturerTemplateId", null, manufacturer.ManufacturerTemplateId.ToString());
+                xmlWriter.WriteElementString("MetaKeywords", null, manufacturer.MetaKeywords);
+                xmlWriter.WriteElementString("MetaDescription", null, manufacturer.MetaDescription);
+                xmlWriter.WriteElementString("MetaTitle", null, manufacturer.MetaTitle);
+                xmlWriter.WriteElementString("SEName", null, manufacturer.GetSeName(0));
+                xmlWriter.WriteElementString("PictureId", null, manufacturer.PictureId.ToString());
+                xmlWriter.WriteElementString("PageSize", null, manufacturer.PageSize.ToString());
+                xmlWriter.WriteElementString("AllowCustomersToSelectPageSize", null, manufacturer.AllowCustomersToSelectPageSize.ToString());
+                xmlWriter.WriteElementString("PageSizeOptions", null, manufacturer.PageSizeOptions);
+                xmlWriter.WriteElementString("PriceRanges", null, manufacturer.PriceRanges);
+                xmlWriter.WriteElementString("Published", null, manufacturer.Published.ToString());
+                xmlWriter.WriteElementString("Deleted", null, manufacturer.Deleted.ToString());
+                xmlWriter.WriteElementString("DisplayOrder", null, manufacturer.DisplayOrder.ToString());
+                xmlWriter.WriteElementString("CreatedOnUtc", null, manufacturer.CreatedOnUtc.ToString());
+                xmlWriter.WriteElementString("UpdatedOnUtc", null, manufacturer.UpdatedOnUtc.ToString());
+
+                xmlWriter.WriteStartElement("Products");
+                var productManufacturers = _manufacturerService.GetProductManufacturersByManufacturerId(manufacturer.Id, showHidden: true);
+                if (productManufacturers != null)
+                {
+                    foreach (var productManufacturer in productManufacturers)
+                    {
+                        var product = productManufacturer.Product;
+                        if (product != null && !product.Deleted)
+                        {
+                            xmlWriter.WriteStartElement("ProductManufacturer");
+                            xmlWriter.WriteElementString("ProductManufacturerId", null, productManufacturer.Id.ToString());
+                            xmlWriter.WriteElementString("ProductId", null, productManufacturer.ProductId.ToString());
+                            xmlWriter.WriteElementString("ProductName", null, product.Name);
+                            xmlWriter.WriteElementString("IsFeaturedProduct", null, productManufacturer.IsFeaturedProduct.ToString());
+                            xmlWriter.WriteElementString("DisplayOrder", null, productManufacturer.DisplayOrder.ToString());
+                            xmlWriter.WriteEndElement();
+                        }
+                    }
+                }
+                xmlWriter.WriteEndElement();
+
+                xmlWriter.WriteEndElement();
+            }
+
+            xmlWriter.WriteEndElement();
+            xmlWriter.WriteEndDocument();
+            xmlWriter.Close();
+            return stringWriter.ToString();
+        }
+
+        /// <summary>
+        /// Export manufacturers to XLSX
+        /// </summary>
+        /// <param name="manufacturers">Manufactures</param>
+        public virtual byte[] ExportManufacturersToXlsx(IEnumerable<Manufacturer> manufacturers)
+        {
+            //property array
+            var properties = new[]
+            {
+                new PropertyByName<Manufacturer>("Id", p => p.Id),
+                new PropertyByName<Manufacturer>("Name", p => p.Name),
+                new PropertyByName<Manufacturer>("Description", p => p.Description),
+                new PropertyByName<Manufacturer>("ManufacturerTemplateId", p => p.ManufacturerTemplateId),
+                new PropertyByName<Manufacturer>("MetaKeywords", p => p.MetaKeywords),
+                new PropertyByName<Manufacturer>("MetaDescription", p => p.MetaDescription),
+                new PropertyByName<Manufacturer>("MetaTitle", p => p.MetaTitle),
+                new PropertyByName<Manufacturer>("SeName", p => p.GetSeName(0)),
+                new PropertyByName<Manufacturer>("Picture", p => GetPictures(p.PictureId)),
+                new PropertyByName<Manufacturer>("PageSize", p => p.PageSize),
+                new PropertyByName<Manufacturer>("AllowCustomersToSelectPageSize", p => p.AllowCustomersToSelectPageSize),
+                new PropertyByName<Manufacturer>("PageSizeOptions", p => p.PageSizeOptions),
+                new PropertyByName<Manufacturer>("PriceRanges", p => p.PriceRanges),
+                new PropertyByName<Manufacturer>("Published", p => p.Published),
+                new PropertyByName<Manufacturer>("DisplayOrder", p => p.DisplayOrder)
+            };
+
+            return ExportToXlsx(properties, manufacturers);
+        }
+
+        /// <summary>
+        /// Export category list to xml
+        /// </summary>
+        /// <returns>Result in XML format</returns>
+        public virtual string ExportCategoriesToXml()
+        {
+            var sb = new StringBuilder();
+            var stringWriter = new StringWriter(sb);
+            var xmlWriter = new XmlTextWriter(stringWriter);
+            xmlWriter.WriteStartDocument();
+            xmlWriter.WriteStartElement("Categories");
+            xmlWriter.WriteAttributeString("Version", NopVersion.CurrentVersion);
+            WriteCategories(xmlWriter, 0);
+            xmlWriter.WriteEndElement();
+            xmlWriter.WriteEndDocument();
+            xmlWriter.Close();
+            return stringWriter.ToString();
+        }
+
+        /// <summary>
+        /// Export categories to XLSX
+        /// </summary>
+        /// <param name="categories">Categories</param>
+        public virtual byte[] ExportCategoriesToXlsx(IEnumerable<Category> categories)
+        {
+            //property array
+            var properties = new[]
+            {
+                new PropertyByName<Category>("Id", p => p.Id),
+                new PropertyByName<Category>("Name", p => p.Name),
+                new PropertyByName<Category>("Description", p => p.Description),
+                new PropertyByName<Category>("CategoryTemplateId", p => p.CategoryTemplateId),
+                new PropertyByName<Category>("MetaKeywords", p => p.MetaKeywords),
+                new PropertyByName<Category>("MetaDescription", p => p.MetaDescription),
+                new PropertyByName<Category>("MetaTitle", p => p.MetaTitle),
+                new PropertyByName<Category>("SeName", p => p.GetSeName(0)),
+                new PropertyByName<Category>("ParentCategoryId", p => p.ParentCategoryId),
+                new PropertyByName<Category>("Picture", p => GetPictures(p.PictureId)),
+                new PropertyByName<Category>("PageSize", p => p.PageSize),
+                new PropertyByName<Category>("AllowCustomersToSelectPageSize", p => p.AllowCustomersToSelectPageSize),
+                new PropertyByName<Category>("PageSizeOptions", p => p.PageSizeOptions),
+                new PropertyByName<Category>("PriceRanges", p => p.PriceRanges),
+                new PropertyByName<Category>("ShowOnHomePage", p => p.ShowOnHomePage),
+                new PropertyByName<Category>("IncludeInTopMenu", p => p.IncludeInTopMenu),
+                new PropertyByName<Category>("Published", p => p.Published),
+                new PropertyByName<Category>("DisplayOrder", p => p.DisplayOrder)
+            };
+            return ExportToXlsx(properties, categories);
+        }
+
+        /// <summary>
+        /// Export product list to xml
+        /// </summary>
+        /// <param name="products">Products</param>
+        /// <returns>Result in XML format</returns>
+        public virtual string ExportProductsToXml(IList<Product> products)
+        {
+            var sb = new StringBuilder();
+            var stringWriter = new StringWriter(sb);
+            var xmlWriter = new XmlTextWriter(stringWriter);
+            xmlWriter.WriteStartDocument();
+            xmlWriter.WriteStartElement("Products");
+            xmlWriter.WriteAttributeString("Version", NopVersion.CurrentVersion);
+
+            foreach (var product in products)
+            {
+                xmlWriter.WriteStartElement("Product");
+
+                xmlWriter.WriteElementString("ProductId", null, product.Id.ToString());
+                xmlWriter.WriteElementString("ProductTypeId", null, product.ProductTypeId.ToString());
+                xmlWriter.WriteElementString("ParentGroupedProductId", null, product.ParentGroupedProductId.ToString());
+                xmlWriter.WriteElementString("VisibleIndividually", null, product.VisibleIndividually.ToString());
+                xmlWriter.WriteElementString("Name", null, product.Name);
+                xmlWriter.WriteElementString("ShortDescription", null, product.ShortDescription);
+                xmlWriter.WriteElementString("FullDescription", null, product.FullDescription);
+                xmlWriter.WriteElementString("AdminComment", null, product.AdminComment);
+                xmlWriter.WriteElementString("VendorId", null, product.VendorId.ToString());
+                xmlWriter.WriteElementString("ProductTemplateId", null, product.ProductTemplateId.ToString());
+                xmlWriter.WriteElementString("ShowOnHomePage", null, product.ShowOnHomePage.ToString());
+                xmlWriter.WriteElementString("MetaKeywords", null, product.MetaKeywords);
+                xmlWriter.WriteElementString("MetaDescription", null, product.MetaDescription);
+                xmlWriter.WriteElementString("MetaTitle", null, product.MetaTitle);
+                xmlWriter.WriteElementString("SEName", null, product.GetSeName(0));
+                xmlWriter.WriteElementString("AllowCustomerReviews", null, product.AllowCustomerReviews.ToString());
+                xmlWriter.WriteElementString("SKU", null, product.Sku);
+                xmlWriter.WriteElementString("ManufacturerPartNumber", null, product.ManufacturerPartNumber);
+                xmlWriter.WriteElementString("Gtin", null, product.Gtin);
+                xmlWriter.WriteElementString("IsGiftCard", null, product.IsGiftCard.ToString());
+                xmlWriter.WriteElementString("GiftCardType", null, product.GiftCardType.ToString());
+                xmlWriter.WriteElementString("OverriddenGiftCardAmount", null, product.OverriddenGiftCardAmount.HasValue ? product.OverriddenGiftCardAmount.ToString() : String.Empty);
+                xmlWriter.WriteElementString("RequireOtherProducts", null, product.RequireOtherProducts.ToString());
+                xmlWriter.WriteElementString("RequiredProductIds", null, product.RequiredProductIds);
+                xmlWriter.WriteElementString("AutomaticallyAddRequiredProducts", null, product.AutomaticallyAddRequiredProducts.ToString());
+                xmlWriter.WriteElementString("IsDownload", null, product.IsDownload.ToString());
+                xmlWriter.WriteElementString("DownloadId", null, product.DownloadId.ToString());
+                xmlWriter.WriteElementString("UnlimitedDownloads", null, product.UnlimitedDownloads.ToString());
+                xmlWriter.WriteElementString("MaxNumberOfDownloads", null, product.MaxNumberOfDownloads.ToString());
+                if (product.DownloadExpirationDays.HasValue)
+                    xmlWriter.WriteElementString("DownloadExpirationDays", null, product.DownloadExpirationDays.ToString());
+                else
+                    xmlWriter.WriteElementString("DownloadExpirationDays", null, String.Empty);
+                xmlWriter.WriteElementString("DownloadActivationType", null, product.DownloadActivationType.ToString());
+                xmlWriter.WriteElementString("HasSampleDownload", null, product.HasSampleDownload.ToString());
+                xmlWriter.WriteElementString("SampleDownloadId", null, product.SampleDownloadId.ToString());
+                xmlWriter.WriteElementString("HasUserAgreement", null, product.HasUserAgreement.ToString());
+                xmlWriter.WriteElementString("UserAgreementText", null, product.UserAgreementText);
+                xmlWriter.WriteElementString("IsRecurring", null, product.IsRecurring.ToString());
+                xmlWriter.WriteElementString("RecurringCycleLength", null, product.RecurringCycleLength.ToString());
+                xmlWriter.WriteElementString("RecurringCyclePeriodId", null, product.RecurringCyclePeriodId.ToString());
+                xmlWriter.WriteElementString("RecurringTotalCycles", null, product.RecurringTotalCycles.ToString());
+                xmlWriter.WriteElementString("IsRental", null, product.IsRental.ToString());
+                xmlWriter.WriteElementString("RentalPriceLength", null, product.RentalPriceLength.ToString());
+                xmlWriter.WriteElementString("RentalPricePeriodId", null, product.RentalPricePeriodId.ToString());
+                xmlWriter.WriteElementString("IsShipEnabled", null, product.IsShipEnabled.ToString());
+                xmlWriter.WriteElementString("IsFreeShipping", null, product.IsFreeShipping.ToString());
+                xmlWriter.WriteElementString("ShipSeparately", null, product.ShipSeparately.ToString());
+                xmlWriter.WriteElementString("AdditionalShippingCharge", null, product.AdditionalShippingCharge.ToString());
+                xmlWriter.WriteElementString("DeliveryDateId", null, product.DeliveryDateId.ToString());
+                xmlWriter.WriteElementString("IsTaxExempt", null, product.IsTaxExempt.ToString());
+                xmlWriter.WriteElementString("TaxCategoryId", null, product.TaxCategoryId.ToString());
+                xmlWriter.WriteElementString("IsTelecommunicationsOrBroadcastingOrElectronicServices", null, product.IsTelecommunicationsOrBroadcastingOrElectronicServices.ToString());
+                xmlWriter.WriteElementString("ManageInventoryMethodId", null, product.ManageInventoryMethodId.ToString());
+                xmlWriter.WriteElementString("UseMultipleWarehouses", null, product.UseMultipleWarehouses.ToString());
+                xmlWriter.WriteElementString("WarehouseId", null, product.WarehouseId.ToString());
+                xmlWriter.WriteElementString("StockQuantity", null, product.StockQuantity.ToString());
+                xmlWriter.WriteElementString("DisplayStockAvailability", null, product.DisplayStockAvailability.ToString());
+                xmlWriter.WriteElementString("DisplayStockQuantity", null, product.DisplayStockQuantity.ToString());
+                xmlWriter.WriteElementString("MinStockQuantity", null, product.MinStockQuantity.ToString());
+                xmlWriter.WriteElementString("LowStockActivityId", null, product.LowStockActivityId.ToString());
+                xmlWriter.WriteElementString("NotifyAdminForQuantityBelow", null, product.NotifyAdminForQuantityBelow.ToString());
+                xmlWriter.WriteElementString("BackorderModeId", null, product.BackorderModeId.ToString());
+                xmlWriter.WriteElementString("AllowBackInStockSubscriptions", null, product.AllowBackInStockSubscriptions.ToString());
+                xmlWriter.WriteElementString("OrderMinimumQuantity", null, product.OrderMinimumQuantity.ToString());
+                xmlWriter.WriteElementString("OrderMaximumQuantity", null, product.OrderMaximumQuantity.ToString());
+                xmlWriter.WriteElementString("AllowedQuantities", null, product.AllowedQuantities);
+                xmlWriter.WriteElementString("AllowAddingOnlyExistingAttributeCombinations", null, product.AllowAddingOnlyExistingAttributeCombinations.ToString());
+                xmlWriter.WriteElementString("NotReturnable", null, product.NotReturnable.ToString());
+                xmlWriter.WriteElementString("DisableBuyButton", null, product.DisableBuyButton.ToString());
+                xmlWriter.WriteElementString("DisableWishlistButton", null, product.DisableWishlistButton.ToString());
+                xmlWriter.WriteElementString("AvailableForPreOrder", null, product.AvailableForPreOrder.ToString());
+                xmlWriter.WriteElementString("PreOrderAvailabilityStartDateTimeUtc", null, product.PreOrderAvailabilityStartDateTimeUtc.HasValue ? product.PreOrderAvailabilityStartDateTimeUtc.ToString() : String.Empty);
+                xmlWriter.WriteElementString("CallForPrice", null, product.CallForPrice.ToString());
+                xmlWriter.WriteElementString("Price", null, product.Price.ToString());
+                xmlWriter.WriteElementString("OldPrice", null, product.OldPrice.ToString());
+                xmlWriter.WriteElementString("ProductCost", null, product.ProductCost.ToString());
+                xmlWriter.WriteElementString("SpecialPrice", null, product.SpecialPrice.HasValue ? product.SpecialPrice.ToString() : String.Empty);
+                xmlWriter.WriteElementString("SpecialPriceStartDateTimeUtc", null, product.SpecialPriceStartDateTimeUtc.HasValue ? product.SpecialPriceStartDateTimeUtc.ToString() : String.Empty);
+                xmlWriter.WriteElementString("SpecialPriceEndDateTimeUtc", null, product.SpecialPriceEndDateTimeUtc.HasValue ? product.SpecialPriceEndDateTimeUtc.ToString() : String.Empty);
+                xmlWriter.WriteElementString("CustomerEntersPrice", null, product.CustomerEntersPrice.ToString());
+                xmlWriter.WriteElementString("MinimumCustomerEnteredPrice", null, product.MinimumCustomerEnteredPrice.ToString());
+                xmlWriter.WriteElementString("MaximumCustomerEnteredPrice", null, product.MaximumCustomerEnteredPrice.ToString());
+                xmlWriter.WriteElementString("BasepriceEnabled", null, product.BasepriceEnabled.ToString());
+                xmlWriter.WriteElementString("BasepriceAmount", null, product.BasepriceAmount.ToString());
+                xmlWriter.WriteElementString("BasepriceUnitId", null, product.BasepriceUnitId.ToString());
+                xmlWriter.WriteElementString("BasepriceBaseAmount", null, product.BasepriceBaseAmount.ToString());
+                xmlWriter.WriteElementString("BasepriceBaseUnitId", null, product.BasepriceBaseUnitId.ToString());
+                xmlWriter.WriteElementString("MarkAsNew", null, product.MarkAsNew.ToString());
+                xmlWriter.WriteElementString("MarkAsNewStartDateTimeUtc", null, product.MarkAsNewStartDateTimeUtc.HasValue ? product.MarkAsNewStartDateTimeUtc.ToString() : String.Empty);
+                xmlWriter.WriteElementString("MarkAsNewEndDateTimeUtc", null, product.MarkAsNewEndDateTimeUtc.HasValue ? product.MarkAsNewEndDateTimeUtc.ToString() : String.Empty);
+                xmlWriter.WriteElementString("Weight", null, product.Weight.ToString());
+                xmlWriter.WriteElementString("Length", null, product.Length.ToString());
+                xmlWriter.WriteElementString("Width", null, product.Width.ToString());
+                xmlWriter.WriteElementString("Height", null, product.Height.ToString());
+                xmlWriter.WriteElementString("Published", null, product.Published.ToString());
+                xmlWriter.WriteElementString("CreatedOnUtc", null, product.CreatedOnUtc.ToString());
+                xmlWriter.WriteElementString("UpdatedOnUtc", null, product.UpdatedOnUtc.ToString());
+                
+                xmlWriter.WriteStartElement("ProductDiscounts");
+                var discounts = product.AppliedDiscounts;
+                foreach (var discount in discounts)
+                {
+                    xmlWriter.WriteStartElement("Discount");
+                    xmlWriter.WriteElementString("DiscountId", null, discount.Id.ToString());
+                    xmlWriter.WriteElementString("Name", null, discount.Name);
+                    xmlWriter.WriteEndElement();
+                }
+                xmlWriter.WriteEndElement();
+
+                xmlWriter.WriteStartElement("TierPrices");
+                var tierPrices = product.TierPrices;
+                foreach (var tierPrice in tierPrices)
+                {
+                    xmlWriter.WriteStartElement("TierPrice");
+                    xmlWriter.WriteElementString("TierPriceId", null, tierPrice.Id.ToString());
+                    xmlWriter.WriteElementString("StoreId", null, tierPrice.StoreId.ToString());
+                    xmlWriter.WriteElementString("CustomerRoleId", null, tierPrice.CustomerRoleId.HasValue ? tierPrice.CustomerRoleId.ToString() : "0");
+                    xmlWriter.WriteElementString("Quantity", null, tierPrice.Quantity.ToString());
+                    xmlWriter.WriteElementString("Price", null, tierPrice.Price.ToString());
+                    xmlWriter.WriteEndElement();
+                }
+                xmlWriter.WriteEndElement();
+
+                xmlWriter.WriteStartElement("ProductAttributes");
+                var productAttributMappings = _productAttributeService.GetProductAttributeMappingsByProductId(product.Id);
+                foreach (var productAttributeMapping in productAttributMappings)
+                {
+                    xmlWriter.WriteStartElement("ProductAttributeMapping");
+                    xmlWriter.WriteElementString("ProductAttributeMappingId", null, productAttributeMapping.Id.ToString());
+                    xmlWriter.WriteElementString("ProductAttributeId", null, productAttributeMapping.ProductAttributeId.ToString());
+                    xmlWriter.WriteElementString("ProductAttributeName", null, productAttributeMapping.ProductAttribute.Name);
+                    xmlWriter.WriteElementString("TextPrompt", null, productAttributeMapping.TextPrompt);
+                    xmlWriter.WriteElementString("IsRequired", null, productAttributeMapping.IsRequired.ToString());
+                    xmlWriter.WriteElementString("AttributeControlTypeId", null, productAttributeMapping.AttributeControlTypeId.ToString());
+                    xmlWriter.WriteElementString("DisplayOrder", null, productAttributeMapping.DisplayOrder.ToString());
+                    //validation rules
+                    if (productAttributeMapping.ValidationRulesAllowed())
+                    {
+                        if (productAttributeMapping.ValidationMinLength.HasValue)
+                        {
+                            xmlWriter.WriteElementString("ValidationMinLength", null, productAttributeMapping.ValidationMinLength.Value.ToString());
+                        }
+                        if (productAttributeMapping.ValidationMaxLength.HasValue)
+                        {
+                            xmlWriter.WriteElementString("ValidationMaxLength", null, productAttributeMapping.ValidationMaxLength.Value.ToString());
+                        }
+                        if (String.IsNullOrEmpty(productAttributeMapping.ValidationFileAllowedExtensions))
+                        {
+                            xmlWriter.WriteElementString("ValidationFileAllowedExtensions", null, productAttributeMapping.ValidationFileAllowedExtensions);
+                        }
+                        if (productAttributeMapping.ValidationFileMaximumSize.HasValue)
+                        {
+                            xmlWriter.WriteElementString("ValidationFileMaximumSize", null, productAttributeMapping.ValidationFileMaximumSize.Value.ToString());
+                        }
+                        xmlWriter.WriteElementString("DefaultValue", null, productAttributeMapping.DefaultValue);
+                    }
+                    //conditions
+                    xmlWriter.WriteElementString("ConditionAttributeXml", null, productAttributeMapping.ConditionAttributeXml);
+
+                    xmlWriter.WriteStartElement("ProductAttributeValues");
+                    var productAttributeValues = productAttributeMapping.ProductAttributeValues;
+                    foreach (var productAttributeValue in productAttributeValues)
+                    {
+                        xmlWriter.WriteStartElement("ProductAttributeValue");
+                        xmlWriter.WriteElementString("ProductAttributeValueId", null, productAttributeValue.Id.ToString());
+                        xmlWriter.WriteElementString("Name", null, productAttributeValue.Name);
+                        xmlWriter.WriteElementString("AttributeValueTypeId", null, productAttributeValue.AttributeValueTypeId.ToString());
+                        xmlWriter.WriteElementString("AssociatedProductId", null, productAttributeValue.AssociatedProductId.ToString());
+                        xmlWriter.WriteElementString("ColorSquaresRgb", null, productAttributeValue.ColorSquaresRgb);
+                        xmlWriter.WriteElementString("ImageSquaresPictureId", null, productAttributeValue.ImageSquaresPictureId.ToString());
+                        xmlWriter.WriteElementString("PriceAdjustment", null, productAttributeValue.PriceAdjustment.ToString());
+                        xmlWriter.WriteElementString("WeightAdjustment", null, productAttributeValue.WeightAdjustment.ToString());
+                        xmlWriter.WriteElementString("Cost", null, productAttributeValue.Cost.ToString());
+                        xmlWriter.WriteElementString("Quantity", null, productAttributeValue.Quantity.ToString());
+                        xmlWriter.WriteElementString("IsPreSelected", null, productAttributeValue.IsPreSelected.ToString());
+                        xmlWriter.WriteElementString("DisplayOrder", null, productAttributeValue.DisplayOrder.ToString());
+                        xmlWriter.WriteElementString("PictureId", null, productAttributeValue.PictureId.ToString());
+                        xmlWriter.WriteEndElement();
+                    }
+                    xmlWriter.WriteEndElement();
+
+                    xmlWriter.WriteEndElement();
+                }
+                xmlWriter.WriteEndElement();
+                
+                xmlWriter.WriteStartElement("ProductPictures");
+                var productPictures = product.ProductPictures;
+                foreach (var productPicture in productPictures)
+                {
+                    xmlWriter.WriteStartElement("ProductPicture");
+                    xmlWriter.WriteElementString("ProductPictureId", null, productPicture.Id.ToString());
+                    xmlWriter.WriteElementString("PictureId", null, productPicture.PictureId.ToString());
+                    xmlWriter.WriteElementString("DisplayOrder", null, productPicture.DisplayOrder.ToString());
+                    xmlWriter.WriteEndElement();
+                }
+                xmlWriter.WriteEndElement();
+
+                xmlWriter.WriteStartElement("ProductCategories");
+                var productCategories = _categoryService.GetProductCategoriesByProductId(product.Id);
+                if (productCategories != null)
+                {
+                    foreach (var productCategory in productCategories)
+                    {
+                        xmlWriter.WriteStartElement("ProductCategory");
+                        xmlWriter.WriteElementString("ProductCategoryId", null, productCategory.Id.ToString());
+                        xmlWriter.WriteElementString("CategoryId", null, productCategory.CategoryId.ToString());
+                        xmlWriter.WriteElementString("IsFeaturedProduct", null, productCategory.IsFeaturedProduct.ToString());
+                        xmlWriter.WriteElementString("DisplayOrder", null, productCategory.DisplayOrder.ToString());
+                        xmlWriter.WriteEndElement();
+                    }
+                }
+                xmlWriter.WriteEndElement();
+
+                xmlWriter.WriteStartElement("ProductManufacturers");
+                var productManufacturers = _manufacturerService.GetProductManufacturersByProductId(product.Id);
+                if (productManufacturers != null)
+                {
+                    foreach (var productManufacturer in productManufacturers)
+                    {
+                        xmlWriter.WriteStartElement("ProductManufacturer");
+                        xmlWriter.WriteElementString("ProductManufacturerId", null, productManufacturer.Id.ToString());
+                        xmlWriter.WriteElementString("ManufacturerId", null, productManufacturer.ManufacturerId.ToString());
+                        xmlWriter.WriteElementString("IsFeaturedProduct", null, productManufacturer.IsFeaturedProduct.ToString());
+                        xmlWriter.WriteElementString("DisplayOrder", null, productManufacturer.DisplayOrder.ToString());
+                        xmlWriter.WriteEndElement();
+                    }
+                }
+                xmlWriter.WriteEndElement();
+
+                xmlWriter.WriteStartElement("ProductSpecificationAttributes");
+                var productSpecificationAttributes = product.ProductSpecificationAttributes;
+                foreach (var productSpecificationAttribute in productSpecificationAttributes)
+                {
+                    xmlWriter.WriteStartElement("ProductSpecificationAttribute");
+                    xmlWriter.WriteElementString("ProductSpecificationAttributeId", null, productSpecificationAttribute.Id.ToString());
+                    xmlWriter.WriteElementString("SpecificationAttributeOptionId", null, productSpecificationAttribute.SpecificationAttributeOptionId.ToString());
+                    xmlWriter.WriteElementString("CustomValue", null, productSpecificationAttribute.CustomValue);
+                    xmlWriter.WriteElementString("AllowFiltering", null, productSpecificationAttribute.AllowFiltering.ToString());
+                    xmlWriter.WriteElementString("ShowOnProductPage", null, productSpecificationAttribute.ShowOnProductPage.ToString());
+                    xmlWriter.WriteElementString("DisplayOrder", null, productSpecificationAttribute.DisplayOrder.ToString());
+                    xmlWriter.WriteEndElement();
+                }
+                xmlWriter.WriteEndElement();
+
+                xmlWriter.WriteEndElement();
+            }
+
+            xmlWriter.WriteEndElement();
+            xmlWriter.WriteEndDocument();
+            xmlWriter.Close();
+            return stringWriter.ToString();
+        }
+        
+        /// <summary>
+        /// Export products to XLSX
+        /// </summary>
+        /// <param name="products">Products</param>
+        public virtual byte[] ExportProductsToXlsx(IEnumerable<Product> products)
+        {
+            var properties = new[]
+            {
+                new PropertyByName<Product>("ProductType", p => p.ProductTypeId, IgnoreExportPoductProperty(p => p.ProductType))
+                {
+                    DropDownElements = ProductType.SimpleProduct.ToSelectList(useLocalization: false)
+                },
+                new PropertyByName<Product>("ParentGroupedProductId", p => p.ParentGroupedProductId, IgnoreExportPoductProperty(p => p.ProductType)),
+                new PropertyByName<Product>("VisibleIndividually", p => p.VisibleIndividually, IgnoreExportPoductProperty(p => p.VisibleIndividually)),
+                new PropertyByName<Product>("Name", p => p.Name),
+                new PropertyByName<Product>("ShortDescription", p => p.ShortDescription),
+                new PropertyByName<Product>("FullDescription", p => p.FullDescription),
+                new PropertyByName<Product>("Vendor", p => p.VendorId, IgnoreExportPoductProperty(p => p.Vendor))
+                {
+                    DropDownElements = _vendorService.GetAllVendors().Select(v => v as BaseEntity).ToSelectList(p => (p as Vendor).Return(v => v.Name, String.Empty)),
+                    AllowBlank = true
+                },
+                new PropertyByName<Product>("ProductTemplate", p => p.ProductTemplateId, IgnoreExportPoductProperty(p => p.ProductTemplate))
+                {
+                    DropDownElements = _productTemplateService.GetAllProductTemplates().Select(pt => pt as BaseEntity).ToSelectList(p => (p as ProductTemplate).Return(pt => pt.Name, String.Empty)),
+                },
+                new PropertyByName<Product>("ShowOnHomePage", p => p.ShowOnHomePage, IgnoreExportPoductProperty(p => p.ShowOnHomePage)),
+                new PropertyByName<Product>("MetaKeywords", p => p.MetaKeywords, IgnoreExportPoductProperty(p => p.Seo)),
+                new PropertyByName<Product>("MetaDescription", p => p.MetaDescription, IgnoreExportPoductProperty(p => p.Seo)),
+                new PropertyByName<Product>("MetaTitle", p => p.MetaTitle, IgnoreExportPoductProperty(p => p.Seo)),
+                new PropertyByName<Product>("SeName", p => p.GetSeName(0), IgnoreExportPoductProperty(p => p.Seo)),
+                new PropertyByName<Product>("AllowCustomerReviews", p => p.AllowCustomerReviews, IgnoreExportPoductProperty(p => p.AllowCustomerReviews)),
+                new PropertyByName<Product>("Published", p => p.Published, IgnoreExportPoductProperty(p => p.Published)),
+                new PropertyByName<Product>("SKU", p => p.Sku),
+                new PropertyByName<Product>("ManufacturerPartNumber", p => p.ManufacturerPartNumber, IgnoreExportPoductProperty(p => p.ManufacturerPartNumber)),
+                new PropertyByName<Product>("Gtin", p => p.Gtin, IgnoreExportPoductProperty(p => p.GTIN)),
+                new PropertyByName<Product>("IsGiftCard", p => p.IsGiftCard, IgnoreExportPoductProperty(p => p.IsGiftCard)),
+                new PropertyByName<Product>("GiftCardType", p => p.GiftCardTypeId, IgnoreExportPoductProperty(p => p.IsGiftCard))
+                {
+                    DropDownElements = GiftCardType.Virtual.ToSelectList(useLocalization: false)
+                },
+                new PropertyByName<Product>("OverriddenGiftCardAmount", p => p.OverriddenGiftCardAmount, IgnoreExportPoductProperty(p => p.IsGiftCard)),
+                new PropertyByName<Product>("RequireOtherProducts", p => p.RequireOtherProducts, IgnoreExportPoductProperty(p => p.RequireOtherProductsAddedToTheCart)),
+                new PropertyByName<Product>("RequiredProductIds", p => p.RequiredProductIds, IgnoreExportPoductProperty(p => p.RequireOtherProductsAddedToTheCart)),
+                new PropertyByName<Product>("AutomaticallyAddRequiredProducts", p => p.AutomaticallyAddRequiredProducts, IgnoreExportPoductProperty(p => p.RequireOtherProductsAddedToTheCart)),
+                new PropertyByName<Product>("IsDownload", p => p.IsDownload, IgnoreExportPoductProperty(p => p.DownloadableProduct)),
+                new PropertyByName<Product>("DownloadId", p => p.DownloadId, IgnoreExportPoductProperty(p => p.DownloadableProduct)),
+                new PropertyByName<Product>("UnlimitedDownloads", p => p.UnlimitedDownloads, IgnoreExportPoductProperty(p => p.DownloadableProduct)),
+                new PropertyByName<Product>("MaxNumberOfDownloads", p => p.MaxNumberOfDownloads, IgnoreExportPoductProperty(p => p.DownloadableProduct)),
+                new PropertyByName<Product>("DownloadActivationType", p => p.DownloadActivationTypeId, IgnoreExportPoductProperty(p => p.DownloadableProduct))
+                {
+                    DropDownElements = DownloadActivationType.Manually.ToSelectList(useLocalization: false)
+                },
+                new PropertyByName<Product>("HasSampleDownload", p => p.HasSampleDownload, IgnoreExportPoductProperty(p => p.DownloadableProduct)),
+                new PropertyByName<Product>("SampleDownloadId", p => p.SampleDownloadId, IgnoreExportPoductProperty(p => p.DownloadableProduct)),
+                new PropertyByName<Product>("HasUserAgreement", p => p.HasUserAgreement, IgnoreExportPoductProperty(p => p.DownloadableProduct)),
+                new PropertyByName<Product>("UserAgreementText", p => p.UserAgreementText, IgnoreExportPoductProperty(p => p.DownloadableProduct)),
+                new PropertyByName<Product>("IsRecurring", p => p.IsRecurring, IgnoreExportPoductProperty(p => p.RecurringProduct)),
+                new PropertyByName<Product>("RecurringCycleLength", p => p.RecurringCycleLength, IgnoreExportPoductProperty(p => p.RecurringProduct)),
+                new PropertyByName<Product>("RecurringCyclePeriod", p => p.RecurringCyclePeriodId, IgnoreExportPoductProperty(p => p.RecurringProduct))
+                {
+                    DropDownElements = RecurringProductCyclePeriod.Days.ToSelectList(useLocalization: false),
+                    AllowBlank = true
+                },
+                new PropertyByName<Product>("RecurringTotalCycles", p => p.RecurringTotalCycles, IgnoreExportPoductProperty(p => p.RecurringProduct)),
+                new PropertyByName<Product>("IsRental", p => p.IsRental, IgnoreExportPoductProperty(p => p.IsRental)),
+                new PropertyByName<Product>("RentalPriceLength", p => p.RentalPriceLength, IgnoreExportPoductProperty(p => p.IsRental)),
+                new PropertyByName<Product>("RentalPricePeriod", p => p.RentalPricePeriodId, IgnoreExportPoductProperty(p => p.IsRental))
+                {
+                    DropDownElements = RentalPricePeriod.Days.ToSelectList(useLocalization: false),
+                    AllowBlank = true
+                },
+                new PropertyByName<Product>("IsShipEnabled", p => p.IsShipEnabled),
+                new PropertyByName<Product>("IsFreeShipping", p => p.IsFreeShipping, IgnoreExportPoductProperty(p => p.FreeShipping)),
+                new PropertyByName<Product>("ShipSeparately", p => p.ShipSeparately, IgnoreExportPoductProperty(p => p.ShipSeparately)),
+                new PropertyByName<Product>("AdditionalShippingCharge", p => p.AdditionalShippingCharge, IgnoreExportPoductProperty(p => p.AdditionalShippingCharge)),
+                new PropertyByName<Product>("DeliveryDate", p => p.DeliveryDateId, IgnoreExportPoductProperty(p => p.DeliveryDate))
+                {
+                    DropDownElements = _shippingService.GetAllDeliveryDates().Select(dd => dd as BaseEntity).ToSelectList(p => (p as DeliveryDate).Return(dd => dd.Name, String.Empty)),
+                    AllowBlank = true
+                },
+                new PropertyByName<Product>("IsTaxExempt", p => p.IsTaxExempt),
+                new PropertyByName<Product>("TaxCategory", p => p.TaxCategoryId)
+                {
+                    DropDownElements = _taxCategoryService.GetAllTaxCategories().Select(tc => tc as BaseEntity).ToSelectList(p => (p as TaxCategory).Return(tc => tc.Name, String.Empty)),
+                    AllowBlank = true
+                },
+                new PropertyByName<Product>("IsTelecommunicationsOrBroadcastingOrElectronicServices", p => p.IsTelecommunicationsOrBroadcastingOrElectronicServices, IgnoreExportPoductProperty(p => p.TelecommunicationsBroadcastingElectronicServices)),
+                new PropertyByName<Product>("ManageInventoryMethod", p => p.ManageInventoryMethodId)
+                {
+                    DropDownElements = ManageInventoryMethod.DontManageStock.ToSelectList(useLocalization: false)
+                },
+                new PropertyByName<Product>("UseMultipleWarehouses", p => p.UseMultipleWarehouses, IgnoreExportPoductProperty(p => p.UseMultipleWarehouses)),
+                new PropertyByName<Product>("WarehouseId", p => p.WarehouseId, IgnoreExportPoductProperty(p => p.Warehouse)),
+                new PropertyByName<Product>("StockQuantity", p => p.StockQuantity),
+                new PropertyByName<Product>("DisplayStockAvailability", p => p.DisplayStockAvailability, IgnoreExportPoductProperty(p => p.DisplayStockAvailability)),
+                new PropertyByName<Product>("DisplayStockQuantity", p => p.DisplayStockQuantity, IgnoreExportPoductProperty(p => p.DisplayStockQuantity)),
+                new PropertyByName<Product>("MinStockQuantity", p => p.MinStockQuantity, IgnoreExportPoductProperty(p => p.MinimumStockQuantity)),
+                new PropertyByName<Product>("LowStockActivity", p => p.LowStockActivityId, IgnoreExportPoductProperty(p => p.LowStockActivity))
+                {
+                    DropDownElements = LowStockActivity.Nothing.ToSelectList(useLocalization: false)
+                },
+                new PropertyByName<Product>("NotifyAdminForQuantityBelow", p => p.NotifyAdminForQuantityBelow, IgnoreExportPoductProperty(p => p.NotifyAdminForQuantityBelow)),
+                new PropertyByName<Product>("BackorderMode", p => p.BackorderModeId, IgnoreExportPoductProperty(p => p.Backorders))
+                {
+                    DropDownElements = BackorderMode.NoBackorders.ToSelectList(useLocalization: false)
+                },
+                new PropertyByName<Product>("AllowBackInStockSubscriptions", p => p.AllowBackInStockSubscriptions, IgnoreExportPoductProperty(p => p.AllowBackInStockSubscriptions)),
+                new PropertyByName<Product>("OrderMinimumQuantity", p => p.OrderMinimumQuantity, IgnoreExportPoductProperty(p => p.MinimumCartQuantity)),
+                new PropertyByName<Product>("OrderMaximumQuantity", p => p.OrderMaximumQuantity, IgnoreExportPoductProperty(p => p.MaximumCartQuantity)),
+                new PropertyByName<Product>("AllowedQuantities", p => p.AllowedQuantities, IgnoreExportPoductProperty(p => p.AllowedQuantities)),
+                new PropertyByName<Product>("AllowAddingOnlyExistingAttributeCombinations", p => p.AllowAddingOnlyExistingAttributeCombinations, IgnoreExportPoductProperty(p => p.AllowAddingOnlyExistingAttributeCombinations)),
+                new PropertyByName<Product>("NotReturnable", p => p.NotReturnable, IgnoreExportPoductProperty(p => p.NotReturnable)),
+                new PropertyByName<Product>("DisableBuyButton", p => p.DisableBuyButton, IgnoreExportPoductProperty(p => p.DisableBuyButton)),
+                new PropertyByName<Product>("DisableWishlistButton", p => p.DisableWishlistButton, IgnoreExportPoductProperty(p => p.DisableWishlistButton)),
+                new PropertyByName<Product>("AvailableForPreOrder", p => p.AvailableForPreOrder, IgnoreExportPoductProperty(p => p.AvailableForPreOrder)),
+                new PropertyByName<Product>("PreOrderAvailabilityStartDateTimeUtc", p => p.PreOrderAvailabilityStartDateTimeUtc, IgnoreExportPoductProperty(p => p.AvailableForPreOrder)),
+                new PropertyByName<Product>("CallForPrice", p => p.CallForPrice, IgnoreExportPoductProperty(p => p.CallForPrice)),
+                new PropertyByName<Product>("Price", p => p.Price),
+                new PropertyByName<Product>("OldPrice", p => p.OldPrice, IgnoreExportPoductProperty(p => p.OldPrice)),
+                new PropertyByName<Product>("ProductCost", p => p.ProductCost, IgnoreExportPoductProperty(p => p.ProductCost)),
+                new PropertyByName<Product>("SpecialPrice", p => p.SpecialPrice, IgnoreExportPoductProperty(p => p.SpecialPrice)),
+                new PropertyByName<Product>("SpecialPriceStartDateTimeUtc", p => p.SpecialPriceStartDateTimeUtc, IgnoreExportPoductProperty(p => p.SpecialPriceStartDate)),
+                new PropertyByName<Product>("SpecialPriceEndDateTimeUtc", p => p.SpecialPriceEndDateTimeUtc, IgnoreExportPoductProperty(p => p.SpecialPriceEndDate)),
+                new PropertyByName<Product>("CustomerEntersPrice", p => p.CustomerEntersPrice, IgnoreExportPoductProperty(p => p.CustomerEntersPrice)),
+                new PropertyByName<Product>("MinimumCustomerEnteredPrice", p => p.MinimumCustomerEnteredPrice, IgnoreExportPoductProperty(p => p.CustomerEntersPrice)),
+                new PropertyByName<Product>("MaximumCustomerEnteredPrice", p => p.MaximumCustomerEnteredPrice, IgnoreExportPoductProperty(p => p.CustomerEntersPrice)),
+                new PropertyByName<Product>("BasepriceEnabled", p => p.BasepriceEnabled, IgnoreExportPoductProperty(p => p.PAngV)),
+                new PropertyByName<Product>("BasepriceAmount", p => p.BasepriceAmount, IgnoreExportPoductProperty(p => p.PAngV)),
+                new PropertyByName<Product>("BasepriceUnit", p => p.BasepriceUnitId, IgnoreExportPoductProperty(p => p.PAngV))
+                {
+                    DropDownElements = _measureService.GetAllMeasureWeights().Select(mw => mw as BaseEntity).ToSelectList(p => (p as MeasureWeight).Return(mw => mw.Name, String.Empty)),
+                    AllowBlank = true
+                },
+                new PropertyByName<Product>("BasepriceBaseAmount", p => p.BasepriceBaseAmount, IgnoreExportPoductProperty(p => p.PAngV)),
+                new PropertyByName<Product>("BasepriceBaseUnit", p => p.BasepriceBaseUnitId, IgnoreExportPoductProperty(p => p.PAngV))
+                {
+                    DropDownElements = _measureService.GetAllMeasureWeights().Select(mw => mw as BaseEntity).ToSelectList(p => (p as MeasureWeight).Return(mw => mw.Name, String.Empty)),
+                    AllowBlank = true
+                },
+                new PropertyByName<Product>("MarkAsNew", p => p.MarkAsNew, IgnoreExportPoductProperty(p => p.MarkAsNew)),
+                new PropertyByName<Product>("MarkAsNewStartDateTimeUtc", p => p.MarkAsNewStartDateTimeUtc, IgnoreExportPoductProperty(p => p.MarkAsNewStartDate)),
+                new PropertyByName<Product>("MarkAsNewEndDateTimeUtc", p => p.MarkAsNewEndDateTimeUtc, IgnoreExportPoductProperty(p => p.MarkAsNewEndDate)),
+                new PropertyByName<Product>("Weight", p => p.Weight, IgnoreExportPoductProperty(p => p.Weight)),
+                new PropertyByName<Product>("Length", p => p.Length, IgnoreExportPoductProperty(p => p.Dimensions)),
+                new PropertyByName<Product>("Width", p => p.Width, IgnoreExportPoductProperty(p => p.Dimensions)),
+                new PropertyByName<Product>("Height", p => p.Height, IgnoreExportPoductProperty(p => p.Dimensions)),
+                new PropertyByName<Product>("Categories", GetCategories),
+                new PropertyByName<Product>("Manufacturers", GetManufacturers, IgnoreExportPoductProperty(p => p.Manufacturers)),
+                new PropertyByName<Product>("Picture1", p => GetPictures(p)[0]),
+                new PropertyByName<Product>("Picture2", p => GetPictures(p)[1]),
+                new PropertyByName<Product>("Picture3", p => GetPictures(p)[2])
+            };
+
+            var productList = products.ToList();
+            var productAdvancedMode = _workContext.CurrentCustomer.GetAttribute<bool>("product-advanced-mode");
+
+            if (_catalogSettings.ExportImportProductAttributes)
+            {
+                if (productAdvancedMode || _productEditorSettings.ProductAttributes)
+                    return ExportProductsToXlsxWithAttributes(properties, productList);
+            }
+
+            return ExportToXlsx(properties, productList);
+        }
+
+        /// <summary>
+        /// Export order list to xml
+        /// </summary>
+        /// <param name="orders">Orders</param>
+        /// <returns>Result in XML format</returns>
+        public virtual string ExportOrdersToXml(IList<Order> orders)
+        {
+            var sb = new StringBuilder();
+            var stringWriter = new StringWriter(sb);
+            var xmlWriter = new XmlTextWriter(stringWriter);
+            xmlWriter.WriteStartDocument();
+            xmlWriter.WriteStartElement("Orders");
+            xmlWriter.WriteAttributeString("Version", NopVersion.CurrentVersion);
+
+            foreach (var order in orders)
+            {
+                xmlWriter.WriteStartElement("Order");
+
+                xmlWriter.WriteElementString("OrderId", null, order.Id.ToString());
+                xmlWriter.WriteElementString("OrderGuid", null, order.OrderGuid.ToString());
+                xmlWriter.WriteElementString("StoreId", null, order.StoreId.ToString());
+                xmlWriter.WriteElementString("CustomerId", null, order.CustomerId.ToString());
+                xmlWriter.WriteElementString("OrderStatusId", null, order.OrderStatusId.ToString());
+                xmlWriter.WriteElementString("PaymentStatusId", null, order.PaymentStatusId.ToString());
+                xmlWriter.WriteElementString("ShippingStatusId", null, order.ShippingStatusId.ToString());
+                xmlWriter.WriteElementString("CustomerLanguageId", null, order.CustomerLanguageId.ToString());
+                xmlWriter.WriteElementString("CustomerTaxDisplayTypeId", null, order.CustomerTaxDisplayTypeId.ToString());
+                xmlWriter.WriteElementString("CustomerIp", null, order.CustomerIp);
+                xmlWriter.WriteElementString("OrderSubtotalInclTax", null, order.OrderSubtotalInclTax.ToString());
+                xmlWriter.WriteElementString("OrderSubtotalExclTax", null, order.OrderSubtotalExclTax.ToString());
+                xmlWriter.WriteElementString("OrderSubTotalDiscountInclTax", null, order.OrderSubTotalDiscountInclTax.ToString());
+                xmlWriter.WriteElementString("OrderSubTotalDiscountExclTax", null, order.OrderSubTotalDiscountExclTax.ToString());
+                xmlWriter.WriteElementString("OrderShippingInclTax", null, order.OrderShippingInclTax.ToString());
+                xmlWriter.WriteElementString("OrderShippingExclTax", null, order.OrderShippingExclTax.ToString());
+                xmlWriter.WriteElementString("PaymentMethodAdditionalFeeInclTax", null, order.PaymentMethodAdditionalFeeInclTax.ToString());
+                xmlWriter.WriteElementString("PaymentMethodAdditionalFeeExclTax", null, order.PaymentMethodAdditionalFeeExclTax.ToString());
+                xmlWriter.WriteElementString("TaxRates", null, order.TaxRates);
+                xmlWriter.WriteElementString("OrderTax", null, order.OrderTax.ToString());
+                xmlWriter.WriteElementString("OrderTotal", null, order.OrderTotal.ToString());
+                xmlWriter.WriteElementString("RefundedAmount", null, order.RefundedAmount.ToString());
+                xmlWriter.WriteElementString("OrderDiscount", null, order.OrderDiscount.ToString());
+                xmlWriter.WriteElementString("CurrencyRate", null, order.CurrencyRate.ToString());
+                xmlWriter.WriteElementString("CustomerCurrencyCode", null, order.CustomerCurrencyCode);
+                xmlWriter.WriteElementString("AffiliateId", null, order.AffiliateId.ToString());
+                xmlWriter.WriteElementString("AllowStoringCreditCardNumber", null, order.AllowStoringCreditCardNumber.ToString());
+                xmlWriter.WriteElementString("CardType", null, order.CardType);
+                xmlWriter.WriteElementString("CardName", null, order.CardName);
+                xmlWriter.WriteElementString("CardNumber", null, order.CardNumber);
+                xmlWriter.WriteElementString("MaskedCreditCardNumber", null, order.MaskedCreditCardNumber);
+                xmlWriter.WriteElementString("CardCvv2", null, order.CardCvv2);
+                xmlWriter.WriteElementString("CardExpirationMonth", null, order.CardExpirationMonth);
+                xmlWriter.WriteElementString("CardExpirationYear", null, order.CardExpirationYear);
+                xmlWriter.WriteElementString("PaymentMethodSystemName", null, order.PaymentMethodSystemName);
+                xmlWriter.WriteElementString("AuthorizationTransactionId", null, order.AuthorizationTransactionId);
+                xmlWriter.WriteElementString("AuthorizationTransactionCode", null, order.AuthorizationTransactionCode);
+                xmlWriter.WriteElementString("AuthorizationTransactionResult", null, order.AuthorizationTransactionResult);
+                xmlWriter.WriteElementString("CaptureTransactionId", null, order.CaptureTransactionId);
+                xmlWriter.WriteElementString("CaptureTransactionResult", null, order.CaptureTransactionResult);
+                xmlWriter.WriteElementString("SubscriptionTransactionId", null, order.SubscriptionTransactionId);
+                xmlWriter.WriteElementString("PaidDateUtc", null, (order.PaidDateUtc == null) ? string.Empty : order.PaidDateUtc.Value.ToString());
+                xmlWriter.WriteElementString("ShippingMethod", null, order.ShippingMethod);
+                xmlWriter.WriteElementString("ShippingRateComputationMethodSystemName", null, order.ShippingRateComputationMethodSystemName);
+                xmlWriter.WriteElementString("CustomValuesXml", null, order.CustomValuesXml);
+                xmlWriter.WriteElementString("VatNumber", null, order.VatNumber);
+                xmlWriter.WriteElementString("Deleted", null, order.Deleted.ToString());
+                xmlWriter.WriteElementString("CreatedOnUtc", null, order.CreatedOnUtc.ToString());
+
+                //products
+                var orderItems = order.OrderItems;
+                if (orderItems.Any())
+                {
+                    xmlWriter.WriteStartElement("OrderItems");
+                    foreach (var orderItem in orderItems)
+                    {
+                        xmlWriter.WriteStartElement("OrderItem");
+                        xmlWriter.WriteElementString("Id", null, orderItem.Id.ToString());
+                        xmlWriter.WriteElementString("OrderItemGuid", null, orderItem.OrderItemGuid.ToString());
+                        xmlWriter.WriteElementString("ProductId", null, orderItem.ProductId.ToString());
+
+                        var product = orderItem.Product;
+                        xmlWriter.WriteElementString("ProductName", null, product.Name);
+                        xmlWriter.WriteElementString("UnitPriceInclTax", null, orderItem.UnitPriceInclTax.ToString());
+                        xmlWriter.WriteElementString("UnitPriceExclTax", null, orderItem.UnitPriceExclTax.ToString());
+                        xmlWriter.WriteElementString("PriceInclTax", null, orderItem.PriceInclTax.ToString());
+                        xmlWriter.WriteElementString("PriceExclTax", null, orderItem.PriceExclTax.ToString());
+                        xmlWriter.WriteElementString("DiscountAmountInclTax", null, orderItem.DiscountAmountInclTax.ToString());
+                        xmlWriter.WriteElementString("DiscountAmountExclTax", null, orderItem.DiscountAmountExclTax.ToString());
+                        xmlWriter.WriteElementString("OriginalProductCost", null, orderItem.OriginalProductCost.ToString());
+                        xmlWriter.WriteElementString("AttributeDescription", null, orderItem.AttributeDescription);
+                        xmlWriter.WriteElementString("AttributesXml", null, orderItem.AttributesXml);
+                        xmlWriter.WriteElementString("Quantity", null, orderItem.Quantity.ToString());
+                        xmlWriter.WriteElementString("DownloadCount", null, orderItem.DownloadCount.ToString());
+                        xmlWriter.WriteElementString("IsDownloadActivated", null, orderItem.IsDownloadActivated.ToString());
+                        xmlWriter.WriteElementString("LicenseDownloadId", null, orderItem.LicenseDownloadId.ToString());
+                        var rentalStartDate = orderItem.RentalStartDateUtc.HasValue ? orderItem.Product.FormatRentalDate(orderItem.RentalStartDateUtc.Value) : String.Empty;
+                        xmlWriter.WriteElementString("RentalStartDateUtc", null, rentalStartDate);
+                        var rentalEndDate = orderItem.RentalEndDateUtc.HasValue ? orderItem.Product.FormatRentalDate(orderItem.RentalEndDateUtc.Value) : String.Empty;
+                        xmlWriter.WriteElementString("RentalEndDateUtc", null, rentalEndDate);
+                        xmlWriter.WriteEndElement();
+                    }
+                    xmlWriter.WriteEndElement();
+                }
+
+                //shipments
+                var shipments = order.Shipments.OrderBy(x => x.CreatedOnUtc).ToList();
+                if (shipments.Any())
+                {
+                    xmlWriter.WriteStartElement("Shipments");
+                    foreach (var shipment in shipments)
+                    {
+                        xmlWriter.WriteStartElement("Shipment");
+                        xmlWriter.WriteElementString("ShipmentId", null, shipment.Id.ToString());
+                        xmlWriter.WriteElementString("TrackingNumber", null, shipment.TrackingNumber);
+                        xmlWriter.WriteElementString("TotalWeight", null, shipment.TotalWeight.HasValue ? shipment.TotalWeight.Value.ToString() : String.Empty);
+
+                        xmlWriter.WriteElementString("ShippedDateUtc", null, shipment.ShippedDateUtc.HasValue ? 
+                            shipment.ShippedDateUtc.ToString() : String.Empty);
+                        xmlWriter.WriteElementString("DeliveryDateUtc", null, shipment.DeliveryDateUtc.HasValue ? 
+                            shipment.DeliveryDateUtc.Value.ToString() : String.Empty);
+                        xmlWriter.WriteElementString("CreatedOnUtc", null, shipment.CreatedOnUtc.ToString());
+                        xmlWriter.WriteEndElement();
+                    }
+                    xmlWriter.WriteEndElement();
+                }
+                xmlWriter.WriteEndElement();
+            }
+
+            xmlWriter.WriteEndElement();
+            xmlWriter.WriteEndDocument();
+            xmlWriter.Close();
+            return stringWriter.ToString();
+        }
+
+        /// <summary>
+        /// Export orders to XLSX
+        /// </summary>
+        /// <param name="stream">Stream</param>
+        /// <param name="orders">Orders</param>
+        public virtual byte[] ExportOrdersToXlsx(IList<Order> orders)
+        {
+            //property array
+            var properties = new[]
+            {
+                    new PropertyByName<Order>("OrderId", p => p.Id),
+                    new PropertyByName<Order>("StoreId", p => p.StoreId),
+                    new PropertyByName<Order>("OrderGuid", p => p.OrderGuid),
+                    new PropertyByName<Order>("CustomerId", p => p.CustomerId),
+                    new PropertyByName<Order>("OrderStatusId", p => p.OrderStatusId),
+                    new PropertyByName<Order>("PaymentStatusId", p => p.PaymentStatusId),
+                    new PropertyByName<Order>("ShippingStatusId", p => p.ShippingStatusId),
+                    new PropertyByName<Order>("OrderSubtotalInclTax", p => p.OrderSubtotalInclTax),
+                    new PropertyByName<Order>("OrderSubtotalExclTax", p => p.OrderSubtotalExclTax),
+                    new PropertyByName<Order>("OrderSubTotalDiscountInclTax", p => p.OrderSubTotalDiscountInclTax),
+                    new PropertyByName<Order>("OrderSubTotalDiscountExclTax", p => p.OrderSubTotalDiscountExclTax),
+                    new PropertyByName<Order>("OrderShippingInclTax", p => p.OrderShippingInclTax),
+                    new PropertyByName<Order>("OrderShippingExclTax", p => p.OrderShippingExclTax),
+                    new PropertyByName<Order>("PaymentMethodAdditionalFeeInclTax", p => p.PaymentMethodAdditionalFeeInclTax),
+                    new PropertyByName<Order>("PaymentMethodAdditionalFeeExclTax", p => p.PaymentMethodAdditionalFeeExclTax),
+                    new PropertyByName<Order>("TaxRates", p => p.TaxRates),
+                    new PropertyByName<Order>("OrderTax", p => p.OrderTax),
+                    new PropertyByName<Order>("OrderTotal", p => p.OrderTotal),
+                    new PropertyByName<Order>("RefundedAmount", p => p.RefundedAmount),
+                    new PropertyByName<Order>("OrderDiscount", p => p.OrderDiscount),
+                    new PropertyByName<Order>("CurrencyRate", p => p.CurrencyRate),
+                    new PropertyByName<Order>("CustomerCurrencyCode", p => p.CustomerCurrencyCode),
+                    new PropertyByName<Order>("AffiliateId", p => p.AffiliateId),
+                    new PropertyByName<Order>("PaymentMethodSystemName", p => p.PaymentMethodSystemName),
+                    new PropertyByName<Order>("ShippingPickUpInStore", p => p.PickUpInStore),
+                    new PropertyByName<Order>("ShippingMethod", p => p.ShippingMethod),
+                    new PropertyByName<Order>("ShippingRateComputationMethodSystemName", p => p.ShippingRateComputationMethodSystemName),
+                    new PropertyByName<Order>("CustomValuesXml", p => p.CustomValuesXml),
+                    new PropertyByName<Order>("VatNumber", p => p.VatNumber),
+                    new PropertyByName<Order>("CreatedOnUtc", p => p.CreatedOnUtc.ToOADate()),
+                    new PropertyByName<Order>("BillingFirstName", p => p.BillingAddress.Return(billingAddress => billingAddress.FirstName, String.Empty)),
+                    new PropertyByName<Order>("BillingLastName", p => p.BillingAddress.Return(billingAddress => billingAddress.LastName, String.Empty)),
+                    new PropertyByName<Order>("BillingEmail", p => p.BillingAddress.Return(billingAddress => billingAddress.Email, String.Empty)),
+                    new PropertyByName<Order>("BillingCompany", p => p.BillingAddress.Return(billingAddress => billingAddress.Company, String.Empty)),
+                    new PropertyByName<Order>("BillingCountry", p => p.BillingAddress.Return(billingAddress => billingAddress.Country, null).Return(country => country.Name, String.Empty)),
+                    new PropertyByName<Order>("BillingStateProvince", p => p.BillingAddress.Return(billingAddress => billingAddress.StateProvince, null).Return(stateProvince => stateProvince.Name, String.Empty)),
+                    new PropertyByName<Order>("BillingCity", p => p.BillingAddress.Return(billingAddress => billingAddress.City, String.Empty)),
+                    new PropertyByName<Order>("BillingAddress1", p => p.BillingAddress.Return(billingAddress => billingAddress.Address1, String.Empty)),
+                    new PropertyByName<Order>("BillingAddress2", p => p.BillingAddress.Return(billingAddress => billingAddress.Address2, String.Empty)),
+                    new PropertyByName<Order>("BillingZipPostalCode", p => p.BillingAddress.Return(billingAddress => billingAddress.ZipPostalCode, String.Empty)),
+                    new PropertyByName<Order>("BillingPhoneNumber", p => p.BillingAddress.Return(billingAddress => billingAddress.PhoneNumber, String.Empty)),
+                    new PropertyByName<Order>("BillingFaxNumber", p => p.BillingAddress.Return(billingAddress => billingAddress.FaxNumber, String.Empty)),
+                    new PropertyByName<Order>("ShippingFirstName", p => p.ShippingAddress.Return(shippingAddress => shippingAddress.FirstName, String.Empty)),
+                    new PropertyByName<Order>("ShippingLastName", p => p.ShippingAddress.Return(shippingAddress => shippingAddress.LastName, String.Empty)),
+                    new PropertyByName<Order>("ShippingEmail", p => p.ShippingAddress.Return(shippingAddress => shippingAddress.Email, String.Empty)),
+                    new PropertyByName<Order>("ShippingCompany", p => p.ShippingAddress.Return(shippingAddress => shippingAddress.Company, String.Empty)),
+                    new PropertyByName<Order>("ShippingCountry", p => p.ShippingAddress.Return(shippingAddress => shippingAddress.Country, null).Return(country => country.Name, String.Empty)),
+                    new PropertyByName<Order>("ShippingStateProvince", p => p.ShippingAddress.Return(shippingAddress => shippingAddress.StateProvince, null).Return(stateProvince => stateProvince.Name, String.Empty)),
+                    new PropertyByName<Order>("ShippingCity", p => p.ShippingAddress.Return(shippingAddress => shippingAddress.City, String.Empty)),
+                    new PropertyByName<Order>("ShippingAddress1", p => p.ShippingAddress.Return(shippingAddress => shippingAddress.Address1, String.Empty)),
+                    new PropertyByName<Order>("ShippingAddress2", p => p.ShippingAddress.Return(shippingAddress => shippingAddress.Address2, String.Empty)),
+                    new PropertyByName<Order>("ShippingZipPostalCode", p => p.ShippingAddress.Return(shippingAddress => shippingAddress.ZipPostalCode, String.Empty)),
+                    new PropertyByName<Order>("ShippingPhoneNumber", p => p.ShippingAddress.Return(shippingAddress => shippingAddress.PhoneNumber, String.Empty)),
+                    new PropertyByName<Order>("ShippingFaxNumber", p => p.ShippingAddress.Return(shippingAddress => shippingAddress.FaxNumber, String.Empty))
+            };
+
+            return ExportToXlsx(properties, orders);
+        }
+
+        /// <summary>
+        /// Export customer list to XLSX
+        /// </summary>
+        /// <param name="stream">Stream</param>
+        /// <param name="customers">Customers</param>
+        public virtual byte[] ExportCustomersToXlsx(IList<Customer> customers)
+        {
+            //property array
+            var properties = new[]
+            {
+                new PropertyByName<Customer>("CustomerId", p => p.Id),
+                new PropertyByName<Customer>("CustomerGuid", p => p.CustomerGuid),
+                new PropertyByName<Customer>("Email", p => p.Email),
+                new PropertyByName<Customer>("Username", p => p.Username),
+                new PropertyByName<Customer>("Password", p => p.Password),
+                new PropertyByName<Customer>("PasswordFormatId", p => p.PasswordFormatId),
+                new PropertyByName<Customer>("PasswordSalt", p => p.PasswordSalt),
+                new PropertyByName<Customer>("IsTaxExempt", p => p.IsTaxExempt),
+                new PropertyByName<Customer>("AffiliateId", p => p.AffiliateId),
+                new PropertyByName<Customer>("VendorId", p => p.VendorId),
+                new PropertyByName<Customer>("Active", p => p.Active),
+                new PropertyByName<Customer>("IsGuest", p => p.IsGuest()),
+                new PropertyByName<Customer>("IsRegistered", p => p.IsRegistered()),
+                new PropertyByName<Customer>("IsAdministrator", p => p.IsAdmin()),
+                new PropertyByName<Customer>("IsForumModerator", p => p.IsForumModerator()),
+                //attributes
+                new PropertyByName<Customer>("FirstName", p => p.GetAttribute<string>(SystemCustomerAttributeNames.FirstName)),
+                new PropertyByName<Customer>("LastName", p => p.GetAttribute<string>(SystemCustomerAttributeNames.LastName)),
+                new PropertyByName<Customer>("Gender", p => p.GetAttribute<string>(SystemCustomerAttributeNames.Gender)),
+                new PropertyByName<Customer>("Company", p => p.GetAttribute<string>(SystemCustomerAttributeNames.Company)),
+                new PropertyByName<Customer>("StreetAddress", p => p.GetAttribute<string>(SystemCustomerAttributeNames.StreetAddress)),
+                new PropertyByName<Customer>("StreetAddress2", p => p.GetAttribute<string>(SystemCustomerAttributeNames.StreetAddress2)),
+                new PropertyByName<Customer>("ZipPostalCode", p => p.GetAttribute<string>(SystemCustomerAttributeNames.ZipPostalCode)),
+                new PropertyByName<Customer>("City", p => p.GetAttribute<string>(SystemCustomerAttributeNames.City)),
+                new PropertyByName<Customer>("CountryId", p => p.GetAttribute<int>(SystemCustomerAttributeNames.CountryId)),
+                new PropertyByName<Customer>("StateProvinceId", p => p.GetAttribute<int>(SystemCustomerAttributeNames.StateProvinceId)),
+                new PropertyByName<Customer>("Phone", p => p.GetAttribute<string>(SystemCustomerAttributeNames.Phone)),
+                new PropertyByName<Customer>("Fax", p => p.GetAttribute<string>(SystemCustomerAttributeNames.Fax)),
+                new PropertyByName<Customer>("VatNumber", p => p.GetAttribute<string>(SystemCustomerAttributeNames.VatNumber)),
+                new PropertyByName<Customer>("VatNumberStatusId", p => p.GetAttribute<int>(SystemCustomerAttributeNames.VatNumberStatusId)),
+                new PropertyByName<Customer>("TimeZoneId", p => p.GetAttribute<string>(SystemCustomerAttributeNames.TimeZoneId)),
+                new PropertyByName<Customer>("AvatarPictureId", p => p.GetAttribute<int>(SystemCustomerAttributeNames.AvatarPictureId)),
+                new PropertyByName<Customer>("ForumPostCount", p => p.GetAttribute<int>(SystemCustomerAttributeNames.ForumPostCount)),
+                new PropertyByName<Customer>("Signature", p => p.GetAttribute<string>(SystemCustomerAttributeNames.Signature)),
+            };
+
+            return ExportToXlsx(properties, customers);
+        }
+
+        /// <summary>
+        /// Export customer list to xml
+        /// </summary>
+        /// <param name="customers">Customers</param>
+        /// <returns>Result in XML format</returns>
+        public virtual string ExportCustomersToXml(IList<Customer> customers)
+        {
+            var sb = new StringBuilder();
+            var stringWriter = new StringWriter(sb);
+            var xmlWriter = new XmlTextWriter(stringWriter);
+            xmlWriter.WriteStartDocument();
+            xmlWriter.WriteStartElement("Customers");
+            xmlWriter.WriteAttributeString("Version", NopVersion.CurrentVersion);
+
+            foreach (var customer in customers)
+            {
+                xmlWriter.WriteStartElement("Customer");
+                xmlWriter.WriteElementString("CustomerId", null, customer.Id.ToString());
+                xmlWriter.WriteElementString("CustomerGuid", null, customer.CustomerGuid.ToString());
+                xmlWriter.WriteElementString("Email", null, customer.Email);
+                xmlWriter.WriteElementString("Username", null, customer.Username);
+                xmlWriter.WriteElementString("Password", null, customer.Password);
+                xmlWriter.WriteElementString("PasswordFormatId", null, customer.PasswordFormatId.ToString());
+                xmlWriter.WriteElementString("PasswordSalt", null, customer.PasswordSalt);
+                xmlWriter.WriteElementString("IsTaxExempt", null, customer.IsTaxExempt.ToString());
+                xmlWriter.WriteElementString("AffiliateId", null, customer.AffiliateId.ToString());
+                xmlWriter.WriteElementString("VendorId", null, customer.VendorId.ToString());
+                xmlWriter.WriteElementString("Active", null, customer.Active.ToString());
+
+                xmlWriter.WriteElementString("IsGuest", null, customer.IsGuest().ToString());
+                xmlWriter.WriteElementString("IsRegistered", null, customer.IsRegistered().ToString());
+                xmlWriter.WriteElementString("IsAdministrator", null, customer.IsAdmin().ToString());
+                xmlWriter.WriteElementString("IsForumModerator", null, customer.IsForumModerator().ToString());
+
+                xmlWriter.WriteElementString("FirstName", null, customer.GetAttribute<string>(SystemCustomerAttributeNames.FirstName));
+                xmlWriter.WriteElementString("LastName", null, customer.GetAttribute<string>(SystemCustomerAttributeNames.LastName));
+                xmlWriter.WriteElementString("Gender", null, customer.GetAttribute<string>(SystemCustomerAttributeNames.Gender));
+                xmlWriter.WriteElementString("Company", null, customer.GetAttribute<string>(SystemCustomerAttributeNames.Company));
+
+                xmlWriter.WriteElementString("CountryId", null, customer.GetAttribute<int>(SystemCustomerAttributeNames.CountryId).ToString());
+                xmlWriter.WriteElementString("StreetAddress", null, customer.GetAttribute<string>(SystemCustomerAttributeNames.StreetAddress));
+                xmlWriter.WriteElementString("StreetAddress2", null, customer.GetAttribute<string>(SystemCustomerAttributeNames.StreetAddress2));
+                xmlWriter.WriteElementString("ZipPostalCode", null, customer.GetAttribute<string>(SystemCustomerAttributeNames.ZipPostalCode));
+                xmlWriter.WriteElementString("City", null, customer.GetAttribute<string>(SystemCustomerAttributeNames.City));
+                xmlWriter.WriteElementString("StateProvinceId", null, customer.GetAttribute<int>(SystemCustomerAttributeNames.StateProvinceId).ToString());
+                xmlWriter.WriteElementString("Phone", null, customer.GetAttribute<string>(SystemCustomerAttributeNames.Phone));
+                xmlWriter.WriteElementString("Fax", null, customer.GetAttribute<string>(SystemCustomerAttributeNames.Fax));
+                xmlWriter.WriteElementString("VatNumber", null, customer.GetAttribute<string>(SystemCustomerAttributeNames.VatNumber));
+                xmlWriter.WriteElementString("VatNumberStatusId", null, customer.GetAttribute<int>(SystemCustomerAttributeNames.VatNumberStatusId).ToString());
+                xmlWriter.WriteElementString("TimeZoneId", null, customer.GetAttribute<string>(SystemCustomerAttributeNames.TimeZoneId));
+
+                foreach (var store in _storeService.GetAllStores())
+                {
+                    var newsletter = _newsLetterSubscriptionService.GetNewsLetterSubscriptionByEmailAndStoreId(customer.Email, store.Id);
+                    bool subscribedToNewsletters = newsletter != null && newsletter.Active;
+                    xmlWriter.WriteElementString(string.Format("Newsletter-in-store-{0}", store.Id), null, subscribedToNewsletters.ToString());
+                }
+
+                xmlWriter.WriteElementString("AvatarPictureId", null, customer.GetAttribute<int>(SystemCustomerAttributeNames.AvatarPictureId).ToString());
+                xmlWriter.WriteElementString("ForumPostCount", null, customer.GetAttribute<int>(SystemCustomerAttributeNames.ForumPostCount).ToString());
+                xmlWriter.WriteElementString("Signature", null, customer.GetAttribute<string>(SystemCustomerAttributeNames.Signature));
+
+                xmlWriter.WriteEndElement();
+            }
+
+            xmlWriter.WriteEndElement();
+            xmlWriter.WriteEndDocument();
+            xmlWriter.Close();
+            return stringWriter.ToString();
+        }
+
+        /// <summary>
+        /// Export newsletter subscribers to TXT
+        /// </summary>
+        /// <param name="subscriptions">Subscriptions</param>
+        /// <returns>Result in TXT (string) format</returns>
+        public virtual string ExportNewsletterSubscribersToTxt(IList<NewsLetterSubscription> subscriptions)
+        {
+            if (subscriptions == null)
+                throw new ArgumentNullException("subscriptions");
+
+            const string separator = ",";
+            var sb = new StringBuilder();
+            foreach (var subscription in subscriptions)
+            {
+                sb.Append(subscription.Email);
+                sb.Append(separator);
+                sb.Append(subscription.Active);
+                sb.Append(separator);
+                sb.Append(subscription.StoreId);
+                sb.Append(Environment.NewLine); //new line
+            }
+            return sb.ToString();
+        }
+
+        /// <summary>
+        /// Export states to TXT
+        /// </summary>
+        /// <param name="states">States</param>
+        /// <returns>Result in TXT (string) format</returns>
+        public virtual string ExportStatesToTxt(IList<StateProvince> states)
+        {
+            if (states == null)
+                throw new ArgumentNullException("states");
+
+            const string separator = ",";
+            var sb = new StringBuilder();
+            foreach (var state in states)
+            {
+                sb.Append(state.Country.TwoLetterIsoCode);
+                sb.Append(separator);
+                sb.Append(state.Name);
+                sb.Append(separator);
+                sb.Append(state.Abbreviation);
+                sb.Append(separator);
+                sb.Append(state.Published);
+                sb.Append(separator);
+                sb.Append(state.DisplayOrder);
+                sb.Append(Environment.NewLine); //new line
+            }
+            return sb.ToString();
+        }
+
+        #endregion
+    }
+}